--- conflicted
+++ resolved
@@ -171,38 +171,7 @@
 		upstreamConn = NewPingConn(tlsConn)
 	}
 
-<<<<<<< HEAD
-	errC := make(chan error, 2)
-	go func() {
-		defer downstreamConn.Close()
-		defer upstreamConn.Close()
-
-		_, err := io.Copy(downstreamConn, upstreamConn)
-		errC <- err
-	}()
-	go func() {
-		defer downstreamConn.Close()
-		defer upstreamConn.Close()
-
-		_, err := io.Copy(upstreamConn, downstreamConn)
-		errC <- err
-	}()
-
-	var errs []error
-	for i := 0; i < 2; i++ {
-		select {
-		case <-ctx.Done():
-			return trace.NewAggregate(append(errs, ctx.Err())...)
-		case err := <-errC:
-			if err != nil && !utils.IsOKNetworkError(err) {
-				errs = append(errs, err)
-			}
-		}
-	}
-	return trace.NewAggregate(errs...)
-=======
 	return trace.Wrap(utils.ProxyConn(ctx, downstreamConn, upstreamConn))
->>>>>>> 245e67ad
 }
 
 func (l *LocalProxy) Close() error {
