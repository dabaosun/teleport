[package]
name = "rdp-client"
version = "0.1.0"
authors = ["Andrew Lytvynov <andrew@goteleport.com>", "Zac Bergquist <zac@goteleport.com>"]
edition = "2018"

[lib]
crate-type = ["staticlib"]

[dependencies]
bitflags = "2.4.1"
byteorder = "1.5.0"
env_logger = "0.10.1"
iso7816 = "0.1.2"
iso7816-tlv = "0.4.3"
libc = "0.2.150"
log = "0.4.20"
num-derive = "0.4.1"
num-traits = "0.2.17"
rand = { version = "0.8.5", features = ["getrandom"] }
rand_chacha = "0.3.1"
<<<<<<< HEAD
rsa = "0.9.3"
uuid = { version = "1.5.0", features = ["v4"] }
=======
rsa = "0.9.6"
rdp-rs = { git = "https://github.com/gravitational/rdp-rs", rev = "0ddb504e10051aaa8f0de57580a973d2853a5b7d" }
uuid = { version = "1.6.1", features = ["v4"] }
>>>>>>> f15dd919
utf16string = "0.2.0"
png = "0.17.10"
parking_lot = "0.12.1"

bytes = "1"
tokio = { version = "1.32", features = ["full"] }
x509-parser = "0.14"
sspi = { git = "https://github.com/Devolutions/sspi-rs", rev="d54bdfcafa0e10d9d78224ebacc4f2a0992a6b79", features = ["network_client"] }
static_init = "1.0.3"

ironrdp-connector = { git = "https://github.com/Devolutions/IronRDP", rev = "f5f5e9c087162b39dabb6af39e4cb1252f26beff" }
ironrdp-tls = { git = "https://github.com/Devolutions/IronRDP", rev = "f5f5e9c087162b39dabb6af39e4cb1252f26beff" }
ironrdp-session = { git = "https://github.com/Devolutions/IronRDP", rev = "f5f5e9c087162b39dabb6af39e4cb1252f26beff" }
ironrdp-pdu = { git = "https://github.com/Devolutions/IronRDP", rev = "f5f5e9c087162b39dabb6af39e4cb1252f26beff" }
ironrdp-tokio = { git = "https://github.com/Devolutions/IronRDP", rev = "f5f5e9c087162b39dabb6af39e4cb1252f26beff" }
ironrdp-rdpsnd = { git = "https://github.com/Devolutions/IronRDP", rev = "f5f5e9c087162b39dabb6af39e4cb1252f26beff" }
ironrdp-rdpdr = { git = "https://github.com/Devolutions/IronRDP", rev = "f5f5e9c087162b39dabb6af39e4cb1252f26beff" }
ironrdp-svc = { git = "https://github.com/Devolutions/IronRDP", rev = "f5f5e9c087162b39dabb6af39e4cb1252f26beff" }
ironrdp-cliprdr = { git = "https://github.com/Devolutions/IronRDP", rev = "f5f5e9c087162b39dabb6af39e4cb1252f26beff" }

# Uncomment the following lines to use local crates instead of the ones from github
# ironrdp-connector = { path = "/Users/ibeckermayer/Devolutions/IronRDP/crates/ironrdp-connector" }
# ironrdp-tls = { path = "/Users/ibeckermayer/Devolutions/IronRDP/crates/ironrdp-tls" }
# ironrdp-session = { path = "/Users/ibeckermayer/Devolutions/IronRDP/crates/ironrdp-session" }
# ironrdp-pdu = { path = "/Users/ibeckermayer/Devolutions/IronRDP/crates/ironrdp-pdu" }
# ironrdp-tokio = { path = "/Users/ibeckermayer/Devolutions/IronRDP/crates/ironrdp-tokio" }
# ironrdp-rdpsnd = { path = "/Users/ibeckermayer/Devolutions/IronRDP/crates/ironrdp-rdpsnd" }
# ironrdp-rdpdr = { path = "/Users/ibeckermayer/Devolutions/IronRDP/crates/ironrdp-rdpdr" }
# ironrdp-svc = { path = "/Users/ibeckermayer/Devolutions/IronRDP/crates/ironrdp-svc" }
# ironrdp-cliprdr = { path = "/Users/ibeckermayer/Devolutions/IronRDP/crates/ironrdp-cliprdr" }

# Uncomment the following lines to use local crates instead of the ones from github
# ironrdp-connector = { path = "/Users/hesperus/work/IronRDP/crates/ironrdp-connector" }
# ironrdp-tls = { path = "/Users/hesperus/work/IronRDP/crates/ironrdp-tls" }
# ironrdp-session = { path = "/Users/hesperus/work/IronRDP/crates/ironrdp-session" }
# ironrdp-pdu = { path = "/Users/hesperus/work/IronRDP/crates/ironrdp-pdu" }
# ironrdp-tokio = { path = "/Users/hesperus/work/IronRDP/crates/ironrdp-tokio" }

tokio-boring = { version = "3.1.0", optional = true }
boring = { version = "3.1.0", optional = true }

[build-dependencies]
cbindgen = "0.26.0"
tempfile = "3.8.1"

[features]
fips = ["tokio-boring/fips", "boring/fips"]<|MERGE_RESOLUTION|>--- conflicted
+++ resolved
@@ -19,14 +19,8 @@
 num-traits = "0.2.17"
 rand = { version = "0.8.5", features = ["getrandom"] }
 rand_chacha = "0.3.1"
-<<<<<<< HEAD
-rsa = "0.9.3"
-uuid = { version = "1.5.0", features = ["v4"] }
-=======
 rsa = "0.9.6"
-rdp-rs = { git = "https://github.com/gravitational/rdp-rs", rev = "0ddb504e10051aaa8f0de57580a973d2853a5b7d" }
 uuid = { version = "1.6.1", features = ["v4"] }
->>>>>>> f15dd919
 utf16string = "0.2.0"
 png = "0.17.10"
 parking_lot = "0.12.1"
