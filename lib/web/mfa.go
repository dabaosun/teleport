--- conflicted
+++ resolved
@@ -149,13 +149,6 @@
 		return nil, trace.Wrap(err)
 	}
 
-<<<<<<< HEAD
-	chal, err := clt.CreateAuthenticateChallenge(r.Context(), &proto.CreateAuthenticateChallengeRequest{
-		ChallengeExtensions: &mfav1.ChallengeExtensions{
-			// TODO(Joerger): Web client needs to provide scope and allow reuse
-			Scope:      mfav1.ChallengeScope_CHALLENGE_SCOPE_UNSPECIFIED,
-			AllowReuse: mfav1.ChallengeAllowReuse_CHALLENGE_ALLOW_REUSE_UNSPECIFIED,
-=======
 	allowReuse := mfav1.ChallengeAllowReuse_CHALLENGE_ALLOW_REUSE_NO
 	if req.ChallengeAllowReuse {
 		allowReuse = mfav1.ChallengeAllowReuse_CHALLENGE_ALLOW_REUSE_YES
@@ -168,7 +161,6 @@
 		ChallengeExtensions: &mfav1.ChallengeExtensions{
 			Scope:      mfav1.ChallengeScope(req.ChallengeScope),
 			AllowReuse: allowReuse,
->>>>>>> 7d41dbba
 		},
 	})
 	if err != nil {
