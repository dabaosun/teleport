/*
Copyright 2015-2020 Gravitational, Inc.

Licensed under the Apache License, Version 2.0 (the "License");
you may not use this file except in compliance with the License.
You may obtain a copy of the License at

    http://www.apache.org/licenses/LICENSE-2.0

Unless required by applicable law or agreed to in writing, software
distributed under the License is distributed on an "AS IS" BASIS,
WITHOUT WARRANTIES OR CONDITIONS OF ANY KIND, either express or implied.
See the License for the specific language governing permissions and
limitations under the License.
*/

package events

import (
	"context"
	"fmt"
	"io"
	"math"
	"time"

	"github.com/gravitational/teleport/api/types"
	apievents "github.com/gravitational/teleport/api/types/events"
	"github.com/gravitational/teleport/lib/session"
	"github.com/gravitational/teleport/lib/utils"

	"github.com/gravitational/trace"
)

const (
	// EventType is event type/kind
	EventType = "event"
	// EventID is a unique event identifier
	EventID = "uid"
	// EventCode is a code that uniquely identifies a particular event type
	EventCode = "code"
	// EventTime is event time
	EventTime = "time"
	// EventLogin is OS login
	EventLogin = "login"
	// EventUser is teleport user name
	EventUser = "user"
	// EventProtocol specifies protocol that was captured
	EventProtocol = "proto"
	// EventProtocolsSSH specifies SSH as a type of captured protocol
	EventProtocolSSH = "ssh"
	// EventProtocolKube specifies kubernetes as a type of captured protocol
	EventProtocolKube = "kube"
	// EventProtocolTDP specifies Teleport Desktop Protocol (TDP)
	// as a type of captured protocol
	EventProtocolTDP = "tdp"
	// LocalAddr is a target address on the host
	LocalAddr = "addr.local"
	// RemoteAddr is a client (user's) address
	RemoteAddr = "addr.remote"
	// EventCursor is an event ID (used as cursor value for enumeration, not stored)
	EventCursor = "id"

	// EventIndex is an event index as received from the logging server
	EventIndex = "ei"

	// EventNamespace is a namespace of the session event
	EventNamespace = "namespace"

	// SessionPrintEvent event happens every time a write occurs to
	// terminal I/O during a session
	SessionPrintEvent = "print"

	// SessionPrintEventBytes says how many bytes have been written into the session
	// during "print" event
	SessionPrintEventBytes = "bytes"

	// SessionEventTimestamp is an offset (in milliseconds) since the beginning of the
	// session when the terminal IO event happened
	SessionEventTimestamp = "ms"

	// SessionEvent indicates that session has been initiated
	// or updated by a joining party on the server
	SessionStartEvent = "session.start"

	// SessionEndEvent indicates that a session has ended
	SessionEndEvent = "session.end"

	// SessionUploadEvent indicates that session has been uploaded to the external storage
	SessionUploadEvent = "session.upload"

	// URL is used for a session upload URL
	URL = "url"

	// SessionEventID is a unique UUID of the session.
	SessionEventID = "sid"

	// SessionServerID is the UUID of the server the session occurred on.
	SessionServerID = "server_id"

	// SessionServerHostname is the hostname of the server the session occurred on.
	SessionServerHostname = "server_hostname"

	// SessionServerAddr is the address of the server the session occurred on.
	SessionServerAddr = "server_addr"

	// SessionStartTime is the timestamp at which the session began.
	SessionStartTime = "session_start"

	// SessionRecordingType is the type of session recording.
	// Possible values are node (default), proxy, node-sync, proxy-sync, or off.
	SessionRecordingType = "session_recording"

	// SessionEndTime is the timestamp at which the session ended.
	SessionEndTime = "session_stop"

	// SessionEnhancedRecording is used to indicate if the recording was an
	// enhanced recording or not.
	SessionEnhancedRecording = "enhanced_recording"

	// SessionInteractive is used to indicate if the session was interactive
	// (has PTY attached) or not (exec session).
	SessionInteractive = "interactive"

	// SessionParticipants is a list of participants in the session.
	SessionParticipants = "participants"

	// SessionServerLabels are the labels (static and dynamic) of the server the
	// session occurred on.
	SessionServerLabels = "server_labels"

	// SessionClusterName is the cluster name that the session occurred in
	SessionClusterName = "cluster_name"

	// SessionByteOffset is the number of bytes written to session stream since
	// the beginning
	SessionByteOffset = "offset"

	// SessionJoinEvent indicates that someone joined a session
	SessionJoinEvent = "session.join"
	// SessionLeaveEvent indicates that someone left a session
	SessionLeaveEvent = "session.leave"

	// Data transfer events.
	SessionDataEvent = "session.data"
	DataTransmitted  = "tx"
	DataReceived     = "rx"

	// ClientDisconnectEvent is emitted when client is disconnected
	// by the server due to inactivity or any other reason
	ClientDisconnectEvent = "client.disconnect"

	// Reason is a field that specifies reason for event, e.g. in disconnect
	// event it explains why server disconnected the client
	Reason = "reason"

	// UserLoginEvent indicates that a user logged into web UI or via tsh
	UserLoginEvent = "user.login"
	// LoginMethod is the event field indicating how the login was performed
	LoginMethod = "method"
	// LoginMethodLocal represents login with username/password
	LoginMethodLocal = "local"
	// LoginMethodClientCert represents login with client certificate
	LoginMethodClientCert = "client.cert"
	// LoginMethodOIDC represents login with OIDC
	LoginMethodOIDC = "oidc"
	// LoginMethodSAML represents login with SAML
	LoginMethodSAML = "saml"
	// LoginMethodGithub represents login with Github
	LoginMethodGithub = "github"

	// UserUpdatedEvent is emitted when the user is updated.
	UserUpdatedEvent = "user.update"

	// UserDeleteEvent is emitted when the user is deleted.
	UserDeleteEvent = "user.delete"

	// UserCreateEvent is emitted when the user is created.
	UserCreateEvent = "user.create"

	// UserPasswordChangeEvent is when the user changes their own password.
	UserPasswordChangeEvent = "user.password_change"

	// UserExpires is when the user will expire.
	UserExpires = "expires"

	// UserRoles is a list of roles for the user.
	UserRoles = "roles"

	// IdentityAttributes is a map of user attributes
	// received from identity provider
	IdentityAttributes = "attributes"

	// UserConnector is the connector used to create the user.
	UserConnector = "connector"

	// AccessRequestCreateEvent is emitted when a new access request is created.
	AccessRequestCreateEvent = "access_request.create"
	// AccessRequestUpdateEvent is emitted when a request's state is updated.
	AccessRequestUpdateEvent = "access_request.update"
	// AccessRequestReviewEvent is emitted when a review is applied to a request.
	AccessRequestReviewEvent = "access_request.review"
	// AccessRequestDeleteEvent is emitted when a new access request is deleted.
	AccessRequestDeleteEvent = "access_request.delete"
	// AccessRequestResourceSearch is emitted when a user searches for
	// resources as part of a search-based access request.
	AccessRequestResourceSearch = "access_request.search"
	// AccessRequestDelegator is used by teleport plugins to indicate the identity
	// which caused them to update state.
	AccessRequestDelegator = "delegator"
	// AccessRequestState is the state of a request.
	AccessRequestState = "state"
	// AccessRequestID is the ID of an access request.
	AccessRequestID = "id"

	// BillingCardCreateEvent is emitted when a user creates a new credit card.
	BillingCardCreateEvent = "billing.create_card"
	// BillingCardDeleteEvent is emitted when a user deletes a credit card.
	BillingCardDeleteEvent = "billing.delete_card"
	// BillingCardUpdateEvent is emitted when a user updates an existing credit card.
	BillingCardUpdateEvent = "billing.update_card"
	// BillingInformationUpdateEvent is emitted when a user updates their billing information.
	BillingInformationUpdateEvent = "billing.update_info"

	// UpdatedBy indicates the user who modified some resource:
	//  - updating a request state
	//  - updating a user record
	UpdatedBy = "updated_by"

	// RecoveryTokenCreateEvent is emitted when a new recovery token is created.
	RecoveryTokenCreateEvent = "recovery_token.create"
	// ResetPasswordTokenCreateEvent is emitted when a new reset password token is created.
	ResetPasswordTokenCreateEvent = "reset_password_token.create"
	// BotTokenCreateEvent is emitted when a new bot join user token is created
	BotTokenCreateEvent = "bot_token.create"
	// ResetPasswordTokenTTL is TTL of reset password token.
	ResetPasswordTokenTTL = "ttl"
	// PrivilegeTokenCreateEvent is emitted when a new user privilege token is created.
	PrivilegeTokenCreateEvent = "privilege_token.create"

	// FieldName contains name, e.g. resource name, etc.
	FieldName = "name"

	// ExecEvent is an exec command executed by script or user on
	// the server side
	ExecEvent        = "exec"
	ExecEventCommand = "command"
	ExecEventCode    = "exitCode"
	ExecEventError   = "exitError"

	// SubsystemEvent is the result of the execution of a subsystem.
	SubsystemEvent = "subsystem"
	SubsystemName  = "name"
	SubsystemError = "exitError"

	// X11 forwarding event
	X11ForwardEvent   = "x11-forward"
	X11ForwardSuccess = "success"
	X11ForwardErr     = "error"

	// Port forwarding event
	PortForwardEvent   = "port"
	PortForwardAddr    = "addr"
	PortForwardSuccess = "success"
	PortForwardErr     = "error"

	// AuthAttemptEvent is authentication attempt that either
	// succeeded or failed based on event status
	AuthAttemptEvent   = "auth"
	AuthAttemptSuccess = "success"
	AuthAttemptErr     = "error"
	AuthAttemptMessage = "message"

	// SCPEvent means data transfer that occurred on the server
	SCPEvent          = "scp"
	SCPPath           = "path"
	SCPLengh          = "len"
	SCPAction         = "action"
	SCPActionUpload   = "upload"
	SCPActionDownload = "download"

	// SFTPEvent means a user attempted a file operation
	SFTPEvent = "sftp"
	SFTPPath  = "path"

	// ResizeEvent means that some user resized PTY on the client
	ResizeEvent  = "resize"
	TerminalSize = "size" // expressed as 'W:H'

	// SessionUploadIndex is a very large number of the event index
	// to indicate that this is the last event in the chain
	// used for the last event of the sesion - session upload
	SessionUploadIndex = math.MaxInt32
	// SessionDataIndex is a very large number of the event index
	// to indicate one of the last session events, used to report
	// data transfer
	SessionDataIndex = math.MaxInt32 - 1

	// SessionCommandEvent is emitted when an executable is run within a session.
	SessionCommandEvent = "session.command"

	// SessionDiskEvent is emitted when a file is opened within an session.
	SessionDiskEvent = "session.disk"

	// SessionNetworkEvent is emitted when a network connection is initiated with a
	// session.
	SessionNetworkEvent = "session.network"

	// PID is the ID of the process.
	PID = "pid"

	// PPID is the PID of the parent process.
	PPID = "ppid"

	// CgroupID is the internal cgroupv2 ID of the event.
	CgroupID = "cgroup_id"

	// Program is name of the executable.
	Program = "program"

	// Path is the full path to the executable.
	Path = "path"

	// Argv is the list of arguments to the program. Note, the first element does
	// not contain the name of the process.
	Argv = "argv"

	// ReturnCode is the return code of execve.
	ReturnCode = "return_code"

	// Flags are the flags passed to open.
	Flags = "flags"

	// SrcAddr is the source IP address of the connection.
	SrcAddr = "src_addr"

	// DstAddr is the destination IP address of the connection.
	DstAddr = "dst_addr"

	// DstPort is the destination port of the connection.
	DstPort = "dst_port"

	// TCPVersion is the version of TCP (4 or 6).
	TCPVersion = "version"

	// RoleCreatedEvent fires when role is created/updated.
	RoleCreatedEvent = "role.created"
	// RoleDeletedEvent fires when role is deleted.
	RoleDeletedEvent = "role.deleted"

	// TrustedClusterCreateEvent is the event for creating a trusted cluster.
	TrustedClusterCreateEvent = "trusted_cluster.create"
	// TrustedClusterDeleteEvent is the event for removing a trusted cluster.
	TrustedClusterDeleteEvent = "trusted_cluster.delete"
	// TrustedClusterTokenCreateEvent is the event for
	// creating new join token for a trusted cluster.
	TrustedClusterTokenCreateEvent = "trusted_cluster_token.create"

	// GithubConnectorCreatedEvent fires when a Github connector is created/updated.
	GithubConnectorCreatedEvent = "github.created"
	// GithubConnectorDeletedEvent fires when a Github connector is deleted.
	GithubConnectorDeletedEvent = "github.deleted"
	// OIDCConnectorCreatedEvent fires when OIDC connector is created/updated.
	OIDCConnectorCreatedEvent = "oidc.created"
	// OIDCConnectorDeletedEvent fires when OIDC connector is deleted.
	OIDCConnectorDeletedEvent = "oidc.deleted"
	// SAMLConnectorCreatedEvent fires when SAML connector is created/updated.
	SAMLConnectorCreatedEvent = "saml.created"
	// SAMLConnectorDeletedEvent fires when SAML connector is deleted.
	SAMLConnectorDeletedEvent = "saml.deleted"

	// SessionRejected fires when a user's attempt to create an authenticated
	// session has been rejected due to exceeding a session control limit.
	SessionRejectedEvent = "session.rejected"

	// SessionConnect is emitted when any ssh connection is made
	SessionConnectEvent = "session.connect"

	// AppCreateEvent is emitted when an application resource is created.
	AppCreateEvent = "app.create"
	// AppUpdateEvent is emitted when an application resource is updated.
	AppUpdateEvent = "app.update"
	// AppDeleteEvent is emitted when an application resource is deleted.
	AppDeleteEvent = "app.delete"

	// AppSessionStartEvent is emitted when a user is issued an application certificate.
	AppSessionStartEvent = "app.session.start"
	// AppSessionEndEvent is emitted when a user connects to a TCP application.
	AppSessionEndEvent = "app.session.end"

	// AppSessionChunkEvent is emitted at the start of a 5 minute chunk on each
	// proxy. This chunk is used to buffer 5 minutes of audit events at a time
	// for applications.
	AppSessionChunkEvent = "app.session.chunk"

	// AppSessionRequestEvent is an HTTP request and response.
	AppSessionRequestEvent = "app.session.request"

	// DatabaseCreateEvent is emitted when a database resource is created.
	DatabaseCreateEvent = "db.create"
	// DatabaseUpdateEvent is emitted when a database resource is updated.
	DatabaseUpdateEvent = "db.update"
	// DatabaseDeleteEvent is emitted when a database resource is deleted.
	DatabaseDeleteEvent = "db.delete"

	// DatabaseSessionStartEvent is emitted when a database client attempts
	// to connect to a database.
	DatabaseSessionStartEvent = "db.session.start"
	// DatabaseSessionEndEvent is emitted when a database client disconnects
	// from a database.
	DatabaseSessionEndEvent = "db.session.end"
	// DatabaseSessionQueryEvent is emitted when a database client executes
	// a query.
	DatabaseSessionQueryEvent = "db.session.query"
	// DatabaseSessionQueryFailedEvent is emitted when database client's request
	// to execute a database query/command was unsuccessful.
	DatabaseSessionQueryFailedEvent = "db.session.query.failed"
	// DatabaseSessionPostgresParseEvent is emitted when a Postgres client
	// creates a prepared statement using extended query protocol.
	DatabaseSessionPostgresParseEvent = "db.session.postgres.statements.parse"
	// DatabaseSessionPostgresBindEvent is emitted when a Postgres client
	// readies a prepared statement for execution and binds it to parameters.
	DatabaseSessionPostgresBindEvent = "db.session.postgres.statements.bind"
	// DatabaseSessionPostgresExecuteEvent is emitted when a Postgres client
	// executes a previously bound prepared statement.
	DatabaseSessionPostgresExecuteEvent = "db.session.postgres.statements.execute"
	// DatabaseSessionPostgresCloseEvent is emitted when a Postgres client
	// closes an existing prepared statement.
	DatabaseSessionPostgresCloseEvent = "db.session.postgres.statements.close"
	// DatabaseSessionPostgresFunctionEvent is emitted when a Postgres client
	// calls an internal function.
	DatabaseSessionPostgresFunctionEvent = "db.session.postgres.function"

	// DatabaseSessionMySQLStatementPrepareEvent is emitted when a MySQL client
	// creates a prepared statement using the prepared statement protocol.
	DatabaseSessionMySQLStatementPrepareEvent = "db.session.mysql.statements.prepare"
	// DatabaseSessionMySQLStatementExecuteEvent is emitted when a MySQL client
	// executes a prepared statement using the prepared statement protocol.
	DatabaseSessionMySQLStatementExecuteEvent = "db.session.mysql.statements.execute"
	// DatabaseSessionMySQLStatementSendLongDataEvent is emitted when a MySQL
	// client sends long bytes stream using the prepared statement protocol.
	DatabaseSessionMySQLStatementSendLongDataEvent = "db.session.mysql.statements.send_long_data"
	// DatabaseSessionMySQLStatementCloseEvent is emitted when a MySQL client
	// deallocates a prepared statement using the prepared statement protocol.
	DatabaseSessionMySQLStatementCloseEvent = "db.session.mysql.statements.close"
	// DatabaseSessionMySQLStatementResetEvent is emitted when a MySQL client
	// resets the data of a prepared statement using the prepared statement
	// protocol.
	DatabaseSessionMySQLStatementResetEvent = "db.session.mysql.statements.reset"
	// DatabaseSessionMySQLStatementFetchEvent is emitted when a MySQL client
	// fetches rows from a prepared statement using the prepared statement
	// protocol.
	DatabaseSessionMySQLStatementFetchEvent = "db.session.mysql.statements.fetch"
	// DatabaseSessionMySQLStatementBulkExecuteEvent is emitted when a MySQL
	// client executes a bulk insert of a prepared statement using the prepared
	// statement protocol.
	DatabaseSessionMySQLStatementBulkExecuteEvent = "db.session.mysql.statements.bulk_execute"

	// DatabaseSessionMySQLInitDBEvent is emitted when a MySQL client changes
	// the default schema for the connection.
	DatabaseSessionMySQLInitDBEvent = "db.session.mysql.init_db"
	// DatabaseSessionMySQLCreateDBEvent is emitted when a MySQL client creates
	// a schema.
	DatabaseSessionMySQLCreateDBEvent = "db.session.mysql.create_db"
	// DatabaseSessionMySQLDropDBEvent is emitted when a MySQL client drops a
	// schema.
	DatabaseSessionMySQLDropDBEvent = "db.session.mysql.drop_db"
	// DatabaseSessionMySQLShutDownEvent is emitted when a MySQL client asks
	// the server to shut down.
	DatabaseSessionMySQLShutDownEvent = "db.session.mysql.shut_down"
	// DatabaseSessionMySQLProcessKillEvent is emitted when a MySQL client asks
	// the server to terminate a connection.
	DatabaseSessionMySQLProcessKillEvent = "db.session.mysql.process_kill"
	// DatabaseSessionMySQLDebugEvent is emitted when a MySQL client asks the
	// server to dump internal debug info to stdout.
	DatabaseSessionMySQLDebugEvent = "db.session.mysql.debug"
	// DatabaseSessionMySQLRefreshEvent is emitted when a MySQL client sends
	// refresh commands.
	DatabaseSessionMySQLRefreshEvent = "db.session.mysql.refresh"

	// DatabaseSessionSQLServerRPCRequestEvent is emitted when MSServer client sends
	// RPC request command.
	DatabaseSessionSQLServerRPCRequestEvent = "db.session.sqlserver.rpc_request"

	// DatabaseSessionElasticsearchRequestEvent is emitted when Elasticsearch client sends
	// a generic request.
	DatabaseSessionElasticsearchRequestEvent = "db.session.elasticsearch.request"

	// DatabaseSessionMalformedPacketEvent is emitted when SQL packet is malformed.
	DatabaseSessionMalformedPacketEvent = "db.session.malformed_packet"

	// SessionRejectedReasonMaxConnections indicates that a session.rejected event
	// corresponds to enforcement of the max_connections control.
	SessionRejectedReasonMaxConnections = "max_connections limit reached"
	// SessionRejectedReasonMaxSessions indicates that a session.rejected event
	// corresponds to enforcement of the max_sessions control.
	SessionRejectedReasonMaxSessions = "max_sessions limit reached"

	// Maximum is an event field specifying a maximal value (e.g. the value
	// of `max_connections` for a `session.rejected` event).
	Maximum = "max"

	// KubeRequestEvent fires when a proxy handles a generic kubernetes
	// request.
	KubeRequestEvent = "kube.request"

	// KubernetesClusterCreateEvent is emitted when a kubernetes cluster resource is created.
	KubernetesClusterCreateEvent = "kube.create"
	// KubernetesClusterUpdateEvent is emitted when a kubernetes cluster resource is updated.
	KubernetesClusterUpdateEvent = "kube.update"
	// KubernetesClusterDeleteEvent is emitted when a kubernetes cluster resource is deleted.
	KubernetesClusterDeleteEvent = "kube.delete"

	// MFADeviceAddEvent is an event type for users adding MFA devices.
	MFADeviceAddEvent = "mfa.add"
	// MFADeviceDeleteEvent is an event type for users deleting MFA devices.
	MFADeviceDeleteEvent = "mfa.delete"

	// LockCreatedEvent fires when a lock is created/updated.
	LockCreatedEvent = "lock.created"
	// LockDeletedEvent fires when a lock is deleted.
	LockDeletedEvent = "lock.deleted"

	// RecoveryCodeGeneratedEvent is an event type for generating a user's recovery tokens.
	RecoveryCodeGeneratedEvent = "recovery_code.generated"
	// RecoveryCodeUsedEvent is an event type when a recovery token was used.
	RecoveryCodeUsedEvent = "recovery_code.used"

	// WindowsDesktopSessionStartEvent is emitted when a user attempts
	// to connect to a desktop.
	WindowsDesktopSessionStartEvent = "windows.desktop.session.start"
	// WindowsDesktopSessionEndEvent is emitted when a user disconnects
	// from a desktop.
	WindowsDesktopSessionEndEvent = "windows.desktop.session.end"

	// CertificateCreateEvent is emitted when a certificate is issued.
	CertificateCreateEvent = "cert.create"

	// RenewableCertificateGenerationMismatchEvent is emitted when a renewable
	// certificate's generation counter is invalid.
	RenewableCertificateGenerationMismatchEvent = "cert.generation_mismatch"

	// CertificateTypeUser is the CertificateType for certificate events pertaining to user certificates.
	CertificateTypeUser = "user"

	// DesktopRecordingEvent is emitted as a desktop access session is recorded.
	DesktopRecordingEvent = "desktop.recording"
	// DesktopClipboardReceiveEvent is emitted when Teleport receives
	// clipboard data from a remote desktop.
	DesktopClipboardReceiveEvent = "desktop.clipboard.receive"
	// DesktopClipboardSendEvent is emitted when local clipboard data
	// is sent to Teleport.
	DesktopClipboardSendEvent = "desktop.clipboard.send"
<<<<<<< HEAD
	// DesktopSharedDirectoryStartEvent is emitted when a directory begins being shared.
	DesktopSharedDirectoryStartEvent = "desktop.directory.start"

=======
>>>>>>> 99961924
	// UpgradeWindowStartUpdateEvent is emitted when the upgrade window start time
	// is updated. Used only for teleport cloud.
	UpgradeWindowStartUpdateEvent = "upgradewindowstart.update"

	// SessionRecordingAccessEvent is emitted when a session recording is accessed
	SessionRecordingAccessEvent = "session.recording.access"

	// SSMRunEvent is emitted when a run of an install script
	// completes on a discovered EC2 node
	SSMRunEvent = "ssm.run"

	// UnknownEvent is any event received that isn't recognized as any other event type.
	UnknownEvent = apievents.UnknownEvent
)

const (
	// MaxChunkBytes defines the maximum size of a session stream chunk that
	// can be requested via AuditLog.GetSessionChunk(). Set to 5MB
	MaxChunkBytes = 1024 * 1024 * 5
)

const (
	// V1 is the V1 version of slice chunks API,
	// it is 0 because it was not defined before
	V1 = 0
	// V2 is the V2 version of slice chunks  API
	V2 = 2
	// V3 is almost like V2, but it assumes
	// that session recordings are being uploaded
	// at the end of the session, so it skips writing session event index
	// on the fly
	V3 = 3
)

// ServerMetadataGetter represents interface
// that provides information about its server id
type ServerMetadataGetter interface {
	// GetServerID returns event server ID
	GetServerID() string

	// GetServerNamespace returns event server namespace
	GetServerNamespace() string

	// GetClusterName returns the originating teleport cluster name
	GetClusterName() string

	// GetForwardedBy returns the ID of the server that forwarded this event.
	GetForwardedBy() string
}

// ServerMetadataSetter represents interface
// that provides information about its server id
type ServerMetadataSetter interface {
	// SetServerID sets server ID of the event
	SetServerID(string)

	// SetServerNamespace returns event server namespace
	SetServerNamespace(string)
}

// SessionMetadataGetter represents interface
// that provides information about events' session metadata
type SessionMetadataGetter interface {
	// GetSessionID returns event session ID
	GetSessionID() string
}

// SessionMetadataSetter represents interface
// that sets session metadata
type SessionMetadataSetter interface {
	// SetSessionID sets event session ID
	SetSessionID(string)

	// SetClusterName sets teleport cluster name
	SetClusterName(string)
}

// Streamer creates and resumes event streams for session IDs
type Streamer interface {
	// CreateAuditStream creates event stream
	CreateAuditStream(context.Context, session.ID) (apievents.Stream, error)
	// ResumeAuditStream resumes the stream for session upload that
	// has not been completed yet.
	ResumeAuditStream(ctx context.Context, sid session.ID, uploadID string) (apievents.Stream, error)
}

// StreamPart represents uploaded stream part
type StreamPart struct {
	// Number is a part number
	Number int64
	// ETag is a part e-tag
	ETag string
}

// StreamUpload represents stream multipart upload
type StreamUpload struct {
	// ID is unique upload ID
	ID string
	// SessionID is a session ID of the upload
	SessionID session.ID
	// Initiated contains the timestamp of when the upload
	// was initiated, not always initialized
	Initiated time.Time
}

// String returns user friendly representation of the upload
func (u StreamUpload) String() string {
	return fmt.Sprintf("Upload(session=%v, id=%v, initiated=%v)", u.SessionID, u.ID, u.Initiated)
}

// CheckAndSetDefaults checks and sets default values
func (u *StreamUpload) CheckAndSetDefaults() error {
	if u.ID == "" {
		return trace.BadParameter("missing parameter ID")
	}
	if u.SessionID == "" {
		return trace.BadParameter("missing parameter SessionID")
	}
	return nil
}

// MultipartUploader handles multipart uploads and downloads for session streams
type MultipartUploader interface {
	// CreateUpload creates a multipart upload
	CreateUpload(ctx context.Context, sessionID session.ID) (*StreamUpload, error)
	// CompleteUpload completes the upload
	CompleteUpload(ctx context.Context, upload StreamUpload, parts []StreamPart) error
	// ReserveUploadPart reserves an upload part. Reserve is used to identify
	// upload errors beforehand.
	ReserveUploadPart(ctx context.Context, upload StreamUpload, partNumber int64) error
	// UploadPart uploads part and returns the part
	UploadPart(ctx context.Context, upload StreamUpload, partNumber int64, partBody io.ReadSeeker) (*StreamPart, error)
	// ListParts returns all uploaded parts for the completed upload in sorted order
	ListParts(ctx context.Context, upload StreamUpload) ([]StreamPart, error)
	// ListUploads lists uploads that have been initiated but not completed with
	// earlier uploads returned first
	ListUploads(ctx context.Context) ([]StreamUpload, error)
	// GetUploadMetadata gets the upload metadata
	GetUploadMetadata(sessionID session.ID) UploadMetadata
}

// UploadMetadata contains data about the session upload
type UploadMetadata struct {
	// URL is the url at which the session recording is located
	// it is free-form and uploader-specific
	URL string
	// SessionID is the event session ID
	SessionID session.ID
}

// UploadMetadataGetter gets the metadata for session upload
type UploadMetadataGetter interface {
	GetUploadMetadata(sid session.ID) UploadMetadata
}

// StreamWriter implements io.Writer to be plugged into the multi-writer
// associated with every session. It forwards session stream to the audit log
type StreamWriter interface {
	io.Writer
	apievents.Stream
}

// StreamEmitter supports submitting single events and streaming
// session events
type StreamEmitter interface {
	apievents.Emitter
	Streamer
}

// IAuditLog is the primary (and the only external-facing) interface for AuditLogger.
// If you wish to implement a different kind of logger (not filesystem-based), you
// have to implement this interface
type IAuditLog interface {
	// Closer releases connection and resources associated with log if any
	io.Closer

	// EmitAuditEvent emits audit event
	EmitAuditEvent(context.Context, apievents.AuditEvent) error

	// GetSessionChunk returns a reader which can be used to read a byte stream
	// of a recorded session starting from 'offsetBytes' (pass 0 to start from the
	// beginning) up to maxBytes bytes.
	//
	// If maxBytes > MaxChunkBytes, it gets rounded down to MaxChunkBytes
	GetSessionChunk(namespace string, sid session.ID, offsetBytes, maxBytes int) ([]byte, error)

	// Returns all events that happen during a session sorted by time
	// (oldest first).
	//
	// after tells to use only return events after a specified cursor Id
	//
	// This function is usually used in conjunction with GetSessionReader to
	// replay recorded session streams.
	GetSessionEvents(namespace string, sid session.ID, after int, includePrintEvents bool) ([]EventFields, error)

	// SearchEvents is a flexible way to find events.
	//
	// Event types to filter can be specified and pagination is handled by an iterator key that allows
	// a query to be resumed.
	//
	// The only mandatory requirement is a date range (UTC).
	//
	// This function may never return more than 1 MiB of event data.
	SearchEvents(fromUTC, toUTC time.Time, namespace string, eventTypes []string, limit int, order types.EventOrder, startKey string) ([]apievents.AuditEvent, string, error)

	// SearchSessionEvents is a flexible way to find session events.
	// Only session.end events are returned by this function.
	// This is used to find completed sessions.
	//
	// Event types to filter can be specified and pagination is handled by an iterator key that allows
	// a query to be resumed.
	//
	// This function may never return more than 1 MiB of event data.
	SearchSessionEvents(fromUTC, toUTC time.Time, limit int, order types.EventOrder, startKey string, cond *types.WhereExpr, sessionID string) ([]apievents.AuditEvent, string, error)

	// StreamSessionEvents streams all events from a given session recording. An error is returned on the first
	// channel if one is encountered. Otherwise the event channel is closed when the stream ends.
	// The event channel is not closed on error to prevent race conditions in downstream select statements.
	StreamSessionEvents(ctx context.Context, sessionID session.ID, startIndex int64) (chan apievents.AuditEvent, chan error)
}

// EventFields instance is attached to every logged event
type EventFields utils.Fields

// String returns a string representation of an event structure
func (f EventFields) AsString() string {
	return fmt.Sprintf("%s: login=%s, id=%v, bytes=%v",
		f.GetString(EventType),
		f.GetString(EventLogin),
		f.GetInt(EventCursor),
		f.GetInt(SessionPrintEventBytes))

}

// GetType returns the type (string) of the event
func (f EventFields) GetType() string {
	return f.GetString(EventType)
}

// GetID returns the unique event ID
func (f EventFields) GetID() string {
	return f.GetString(EventID)
}

// GetCode returns the event code
func (f EventFields) GetCode() string {
	return f.GetString(EventCode)
}

// GetTimestamp returns the event timestamp (when it was emitted)
func (f EventFields) GetTimestamp() time.Time {
	return f.GetTime(EventTime)
}

// GetString returns a string representation of a logged field
func (f EventFields) GetString(key string) string {
	return utils.Fields(f).GetString(key)
}

// GetString returns a slice-of-strings representation of a logged field.
func (f EventFields) GetStrings(key string) []string {
	return utils.Fields(f).GetStrings(key)
}

// GetInt returns an int representation of a logged field
func (f EventFields) GetInt(key string) int {
	return utils.Fields(f).GetInt(key)
}

// GetTime returns a time.Time representation of a logged field
func (f EventFields) GetTime(key string) time.Time {
	return utils.Fields(f).GetTime(key)
}

// HasField returns true if the field exists in the event.
func (f EventFields) HasField(key string) bool {
	return utils.Fields(f).HasField(key)
}<|MERGE_RESOLUTION|>--- conflicted
+++ resolved
@@ -550,12 +550,9 @@
 	// DesktopClipboardSendEvent is emitted when local clipboard data
 	// is sent to Teleport.
 	DesktopClipboardSendEvent = "desktop.clipboard.send"
-<<<<<<< HEAD
 	// DesktopSharedDirectoryStartEvent is emitted when a directory begins being shared.
 	DesktopSharedDirectoryStartEvent = "desktop.directory.start"
 
-=======
->>>>>>> 99961924
 	// UpgradeWindowStartUpdateEvent is emitted when the upgrade window start time
 	// is updated. Used only for teleport cloud.
 	UpgradeWindowStartUpdateEvent = "upgradewindowstart.update"
