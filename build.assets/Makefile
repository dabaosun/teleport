#
# This Makefile is used for producing official Teleport releases
#
ifneq ("$(wildcard /bin/bash)","")
SHELL := /bin/bash -o pipefail
endif
HOSTNAME=buildbox
SRCDIR=/go/src/github.com/gravitational/teleport
GOMODCACHE ?= /tmp/gomodcache
DOCKERFLAGS := --rm=true -v "$$(pwd)/../":$(SRCDIR) -v /tmp:/tmp -w $(SRCDIR) -h $(HOSTNAME) -e GOMODCACHE=$(GOMODCACHE)

# delete after webapps migration to teleport
WEBAPPSSRCDIR=/go/src/github.com/gravitational/webapps
WEBAPPSDOCKERFLAGS := $(DOCKERFLAGS) -v "$$(pwd)/../../webapps":$(WEBAPPSSRCDIR)

ADDFLAGS ?=
BATSFLAGS :=
NOROOT=-u $$(id -u):$$(id -g)
KUBECONFIG ?=
TEST_KUBE ?=

OS ?= linux
ARCH ?= amd64

GOLANG_VERSION ?= go1.19.2

<<<<<<< HEAD
NODE_VERSION ?= 16.18.0
=======
NODE_VERSION ?= 16.18.1
>>>>>>> a059d70b

RUST_VERSION ?= 1.64.0 # don't bump this without checking GLIBC compatibility
LIBBPF_VERSION ?= 0.7.0-teleport
LIBPCSCLITE_VERSION ?= 1.9.9-teleport

UID := $$(id -u)
GID := $$(id -g)

HOST_ARCH := $(shell uname -m)
RUNTIME_ARCH_x86_64 := amd64
# uname returns different value on Linux (aarch64) and MacOS (arm64).
RUNTIME_ARCH_arm64 := arm64
RUNTIME_ARCH_aarch64 := arm64
RUNTIME_ARCH := $(RUNTIME_ARCH_$(HOST_ARCH))

PROTOC_VER ?= 3.20.3
# Keep in sync with api/proto/buf.yaml (and buf.lock).
GOGO_PROTO_TAG ?= v1.3.2

# BUILDBOX_VERSION, BUILDBOX and BUILDBOX_variant variables are included
include images.mk

# These variables are used to dynamically change the name of the buildbox Docker image used by the 'release'
# target. The other solution was to remove the 'buildbox' dependency from the 'release' target, but this would
# make it harder to run `make -C build.assets release` locally as the buildbox would not automatically be built.
BUILDBOX_NAME=$(BUILDBOX)
BUILDBOX_FIPS_NAME=$(BUILDBOX_FIPS)

DOCSBOX=public.ecr.aws/gravitational/docs

ifneq ("$(KUBECONFIG)","")
DOCKERFLAGS := $(DOCKERFLAGS) -v $(KUBECONFIG):/mnt/kube/config -e KUBECONFIG=/mnt/kube/config -e TEST_KUBE=$(TEST_KUBE)
endif

# conditionally force the use of UID/GID 1000:1000 if we're running in Drone
ifeq ("$(DRONE)","true")
UID := 1000
GID := 1000
NOROOT := -u 1000:1000
# if running in CI and the GOCACHE environment variable is not set, set it to a sensible default
ifeq ("$(GOCACHE)",)
GOCACHE := /go/cache
endif
# pass external gocache path through to docker containers
DOCKERFLAGS := $(DOCKERFLAGS) -v $(GOCACHE):/go/cache -e GOCACHE=/go/cache
endif

ifeq ("$(RUNTIME_ARCH)","arm64")
	GRPC_NODE_PLUGIN_BINARY_TYPE := compiled
else
	GRPC_NODE_PLUGIN_BINARY_TYPE := prebuilt
endif
export


#
# Build 'teleport' release inside a docker container
#
.PHONY:build
build: buildbox
	docker run $(DOCKERFLAGS) $(NOROOT) $(BUILDBOX) \
		make -C $(SRCDIR) ADDFLAGS='$(ADDFLAGS)' release

#
# Build 'teleport' release inside a docker container
#
.PHONY:build-binaries
build-binaries: buildbox
	docker run $(DOCKERFLAGS) $(NOROOT) $(BUILDBOX) \
		make -C $(SRCDIR) ADDFLAGS='$(ADDFLAGS)' full

#
# Build 'teleport' Enterprise release inside a docker container
#
.PHONY:build-enterprise-binaries
build-enterprise-binaries: buildbox
	docker run $(DOCKERFLAGS) $(NOROOT) $(BUILDBOX) \
		make -C $(SRCDIR)/e ADDFLAGS='$(ADDFLAGS)' VERSION=$(VERSION) GITTAG=v$(VERSION) clean full

#
# Build 'teleport' FIPS release inside a docker container
# This builds Enterprise binaries only.
#
.PHONY:build-binaries-fips
build-binaries-fips: buildbox-fips
	docker run $(DOCKERFLAGS) $(NOROOT) $(BUILDBOX_FIPS) \
		make -C $(SRCDIR)/e ADDFLAGS='$(ADDFLAGS)' VERSION=$(VERSION) GITTAG=v$(VERSION) FIPS=yes clean full

#
# Builds a Docker container which is used for building official Teleport binaries
# If running in CI and there is no image with the buildbox name:tag combination present locally,
# the image is pulled from the Docker repository. If this pull fails (i.e. when a new Go runtime is
# first used), the error is ignored and the buildbox is built using the Dockerfile.
# BUILDARCH is set explicitly, so it's set with and without BuildKit enabled.
#
.PHONY:buildbox
buildbox:
	if [[ "$(BUILDBOX_NAME)" == "$(BUILDBOX)" ]]; then \
		if [[ $${DRONE} == "true" ]] && ! docker inspect --type=image $(BUILDBOX) 2>&1 >/dev/null; then docker pull $(BUILDBOX) || true; fi; \
		DOCKER_BUILDKIT=1 docker build --platform=linux/$(RUNTIME_ARCH) \
			--build-arg UID=$(UID) \
			--build-arg GID=$(GID) \
			--build-arg BUILDARCH=$(RUNTIME_ARCH) \
			--build-arg GOLANG_VERSION=$(GOLANG_VERSION) \
			--build-arg RUST_VERSION=$(RUST_VERSION) \
			--build-arg PROTOC_VER=$(PROTOC_VER) \
			--build-arg GOGO_PROTO_TAG=$(GOGO_PROTO_TAG) \
			--build-arg LIBBPF_VERSION=$(LIBBPF_VERSION) \
			--cache-from $(BUILDBOX) \
			--tag $(BUILDBOX) . ; \
	fi

# Builds a Docker buildbox for FIPS
#
.PHONY:buildbox-fips
buildbox-fips:
	if [[ "$(BUILDBOX_FIPS_NAME)" == "$(BUILDBOX_FIPS)" ]]; then \
		if [[ $${DRONE} == "true" ]] && ! docker inspect --type=image $(BUILDBOX_FIPS) 2>&1 >/dev/null; then docker pull $(BUILDBOX_FIPS) || true; fi; \
		docker build \
			--build-arg UID=$(UID) \
			--build-arg GID=$(GID) \
			--build-arg GOLANG_VERSION=$(GOLANG_VERSION) \
			--build-arg LIBBPF_VERSION=$(LIBBPF_VERSION) \
			--cache-from $(BUILDBOX_FIPS) \
			--tag $(BUILDBOX_FIPS) -f Dockerfile-fips . ; \
	fi

#
# Builds a Docker buildbox for CentOS 7 builds
#
.PHONY:buildbox-centos7
buildbox-centos7:
	@if [[ $${DRONE} == "true" ]] && ! docker inspect --type=image $(BUILDBOX_CENTOS7) 2>&1 >/dev/null; then docker pull $(BUILDBOX_CENTOS7) || true; fi;
	DOCKER_BUILDKIT=1 docker build \
		--build-arg UID=$(UID) \
		--build-arg GID=$(GID) \
		--build-arg BUILDARCH=$(RUNTIME_ARCH) \
		--build-arg GOLANG_VERSION=$(GOLANG_VERSION) \
		--build-arg RUST_VERSION=$(RUST_VERSION) \
		--build-arg PROTOC_VER=$(PROTOC_VER) \
		--build-arg LIBBPF_VERSION=$(LIBBPF_VERSION) \
		--build-arg LIBPCSCLITE_VERSION=$(LIBPCSCLITE_VERSION) \
		--cache-from $(BUILDBOX_CENTOS7) \
		--tag $(BUILDBOX_CENTOS7) -f Dockerfile-centos7 .

#
# Builds a Docker buildbox for CentOS 7 FIPS builds
#
.PHONY:buildbox-centos7-fips
buildbox-centos7-fips:
	@if [[ $${DRONE} == "true" ]] && ! docker inspect --type=image $(BUILDBOX_CENTOS7_FIPS) 2>&1 >/dev/null; then docker pull $(BUILDBOX_CENTOS7_FIPS) || true; fi;
	docker build \
		--build-arg UID=$(UID) \
		--build-arg GID=$(GID) \
		--build-arg GOLANG_VERSION=$(GOLANG_VERSION) \
		--build-arg RUST_VERSION=$(RUST_VERSION) \
		--build-arg LIBBPF_VERSION=$(LIBBPF_VERSION) \
		--cache-from $(BUILDBOX_CENTOS7_FIPS) \
		--tag $(BUILDBOX_CENTOS7_FIPS) -f Dockerfile-centos7-fips .

#
# Builds a Docker buildbox for ARMv7/ARM64 builds
# ARM buildboxes use a regular Teleport buildbox as a base which already has a user
# with the correct UID and GID created, so those arguments are not needed here.
#
.PHONY:buildbox-arm
buildbox-arm: buildbox
	@if [[ $${DRONE} == "true" ]] && ! docker inspect --type=image $(BUILDBOX_ARM) 2>&1 >/dev/null; then docker pull $(BUILDBOX_ARM) || true; fi;
	docker build \
		--build-arg BUILDBOX_VERSION=$(BUILDBOX_VERSION) \
		--cache-from $(BUILDBOX) \
		--cache-from $(BUILDBOX_ARM) \
		--tag $(BUILDBOX_ARM) -f Dockerfile-arm .

#
# Builds a Docker buildbox for ARMv7/ARM64 FIPS builds
# ARM buildboxes use a regular Teleport buildbox as a base which already has a user
# with the correct UID and GID created, so those arguments are not needed here.
#
.PHONY:buildbox-arm-fips
buildbox-arm-fips: buildbox-fips
	@if [[ $${DRONE} == "true" ]] && ! docker inspect --type=image $(BUILDBOX_ARM_FIPS) 2>&1 >/dev/null; then docker pull $(BUILDBOX_ARM_FIPS) || true; fi;
	docker build \
		--build-arg BUILDBOX_VERSION=$(BUILDBOX_VERSION) \
		--cache-from $(BUILDBOX_FIPS) \
		--cache-from $(BUILDBOX_ARM_FIPS) \
		--tag $(BUILDBOX_ARM_FIPS) -f Dockerfile-arm-fips .

#
# Builds a Docker buildbox which has tools needed to install grpc-tools npm package on arm64.
# See the `grpc-teleterm` target in the main Makefile for more details.
#
.PHONY:buildbox-teleterm
buildbox-teleterm: buildbox
	@if [[ $${DRONE} == "true" ]] && ! docker inspect --type=image $(BUILDBOX_TELETERM) 2>&1 >/dev/null; then docker pull $(BUILDBOX_TELETERM) || true; fi;
	docker build \
		--build-arg BUILDBOX_VERSION=$(BUILDBOX_VERSION) \
		--build-arg NODE_VERSION=$(NODE_VERSION) \
		--build-arg BUILDARCH=$(RUNTIME_ARCH) \
		--build-arg GRPC_NODE_PLUGIN_BINARY_TYPE=$(GRPC_NODE_PLUGIN_BINARY_TYPE) \
		--cache-from $(BUILDBOX) \
		--cache-from $(BUILDBOX_TELETERM) \
		--tag $(BUILDBOX_TELETERM) -f Dockerfile-teleterm .


CONNECT_VERSION ?= $(VERSION)
ifeq ($(CONNECT_VERSION),)
CONNECT_VERSION := $(BUILDBOX_VERSION)-dev
endif

#
# Builds Teleport Connect inside the buildbox-teleterm container.
#
#   Note: this assumes that gravitational/webapps already exists on the filesystem
#         and is a sibling directory to Teleport. This is temporary and will be
#         resolved when the webapps code is moved into this repository.
#
.PHONY:teleterm
teleterm: buildbox-teleterm
	docker run $(WEBAPPSDOCKERFLAGS) $(NOROOT) $(BUILDBOX_TELETERM) \
		bash -c "cd ../webapps && export CONNECT_TSH_BIN_PATH=\$$PWD/../teleport/build/tsh && yarn install --frozen-lockfile && yarn build-term && yarn package-term -c.extraMetadata.version=$(CONNECT_VERSION)"

# grpc generates GRPC stubs from inside the buildbox
.PHONY: grpc
grpc: buildbox
	docker run \
		$(DOCKERFLAGS) -e CLANG_FORMAT=/usr/bin/clang-format-10 -t $(BUILDBOX) \
		make -C /go/src/github.com/gravitational/teleport grpc/host

# grpc-teleterm generates GRPC stubs for Teleterm from inside buildbox-teleterm
.PHONY: grpc-teleterm
grpc-teleterm: buildbox-teleterm
	docker run \
		$(DOCKERFLAGS) -e CLANG_FORMAT=/usr/bin/clang-format-10 -t $(BUILDBOX_TELETERM) \
		make -C /go/src/github.com/gravitational/teleport grpc-teleterm/host

# fix-imports runs GCI to sort and re-order Go imports in a deterministic way.
.PHONY: fix-imports
fix-imports: buildbox
	docker run \
		$(DOCKERFLAGS) -t $(BUILDBOX) \
		make -C /go/src/github.com/gravitational/teleport fix-imports/host

#
# Removes the docker image
#
.PHONY:clean
clean:
	docker image rm --force $(BUILDBOX)
	docker image rm --force $(DOCSBOX)
	GOMODCACHE=$(GOMODCACHE) go clean -modcache

#
# Runs tests inside a build container
#
.PHONY:test
test: buildbox
	docker run \
		--env TELEPORT_ETCD_TEST="yes" \
		--env TELEPORT_XAUTH_TEST="yes" \
		$(DOCKERFLAGS) $(NOROOT) -t $(BUILDBOX) \
		/bin/bash -c \
		"examples/etcd/start-etcd.sh & sleep 1; \
		type gcloud 2>&1 >/dev/null || exit 1; \
		gcloud -q beta emulators firestore start --host-port=localhost:8618 & sleep 1; \
		ssh-agent > external.agent.tmp && source external.agent.tmp; \
		cd $(SRCDIR) && make TELEPORT_DEBUG=0 FLAGS='-cover -race' clean test"

.PHONY:test-root
test-root: buildbox
	docker run \
		--env TELEPORT_ETCD_TEST="yes" \
		--env TELEPORT_XAUTH_TEST="yes" \
		$(DOCKERFLAGS) -t $(BUILDBOX) \
		/bin/bash -c \
		"examples/etcd/start-etcd.sh & sleep 1; \
		type gcloud 2>&1 >/dev/null || exit 1; \
		gcloud -q beta emulators firestore start --host-port=localhost:8618 & sleep 1; \
		ssh-agent > external.agent.tmp && source external.agent.tmp; \
		cd $(SRCDIR) && make TELEPORT_DEBUG=0 FLAGS='-cover -race' clean test-go-root"

.PHONY:test-sh
test-sh: buildbox
	docker run $(DOCKERFLAGS) $(NOROOT) -t $(BUILDBOX) \
		/bin/bash -c "make -C $(SRCDIR) BATSFLAGS=$(BATSFLAGS) test-sh"

.PHONY:test-helm
test-helm: buildbox
	docker run $(DOCKERFLAGS) $(NOROOT) -t $(BUILDBOX) \
		/bin/bash -c "make -C $(SRCDIR) test-helm"

.PHONY:test-helm-update-snapshots
test-helm-update-snapshots:
	docker run $(DOCKERFLAGS) $(NOROOT) -t $(BUILDBOX) \
		/bin/bash -c "make -C $(SRCDIR) test-helm-update-snapshots"

.PHONY:integration
integration: buildbox
	docker run \
		--env TELEPORT_ETCD_TEST="yes" \
		$(DOCKERFLAGS) $(NOROOT) -t $(BUILDBOX) \
		/bin/bash -c \
		"examples/etcd/start-etcd.sh & sleep 1; \
		make -C $(SRCDIR) FLAGS='-cover' integration"

.PHONY:integration-root
integration-root: buildbox
	docker run $(DOCKERFLAGS) -t $(BUILDBOX) \
		/bin/bash -c "make -C $(SRCDIR) FLAGS='-cover' integration-root"

#
# Runs linters on new changes inside a build container.
#
.PHONY:lint
lint: buildbox
	docker run $(DOCKERFLAGS) $(NOROOT) -t $(BUILDBOX) \
		/bin/bash -c "make -C $(SRCDIR) lint"

.PHONY:lint-helm
lint-helm: buildbox
	docker run $(DOCKERFLAGS) $(NOROOT) -t $(BUILDBOX) \
		/bin/bash -c "make -C $(SRCDIR) lint-helm"

#
# Starts shell inside the build container
#
.PHONY:enter
enter: buildbox
	docker run $(DOCKERFLAGS) -ti $(NOROOT) \
		-e HOME=$(SRCDIR)/build.assets -w $(SRCDIR) $(BUILDBOX) /bin/bash

#
# Starts a root shell inside the build container
#
.PHONY:enter-root
enter-root: buildbox
	docker run $(DOCKERFLAGS) -ti \
		-e HOME=$(SRCDIR)/build.assets -w $(SRCDIR) $(BUILDBOX) /bin/bash

#
# Starts shell inside the centos7 container
#
.PHONY:enter/centos7
enter/centos7: buildbox
	docker run $(DOCKERFLAGS) -ti $(NOROOT) \
		-e HOME=$(SRCDIR)/build.assets -w $(SRCDIR) $(BUILDBOX_CENTOS7) /bin/bash

#
# Starts shell inside the teleterm container
#
.PHONY:enter/teleterm
enter/teleterm: buildbox-teleterm
	docker run $(DOCKERFLAGS) -ti $(NOROOT) \
		-e HOME=$(SRCDIR)/build.assets -w $(SRCDIR) $(BUILDBOX_TELETERM) /bin/bash

#
# Create a Teleport package using the build container.
# Don't use this target directly; call named Makefile targets like release-amd64.
#
.PHONY:release
release: buildbox
	docker run $(DOCKERFLAGS) $(NOROOT) $(BUILDBOX_NAME) \
		/usr/bin/make release -e ADDFLAGS="$(ADDFLAGS)" OS=$(OS) ARCH=$(ARCH) RUNTIME=$(GOLANG_VERSION) FIDO2=$(FIDO2) PIV=$(PIV) REPRODUCIBLE=yes

# These are aliases used to make build commands uniform.
.PHONY: release-amd64
release-amd64:
	$(MAKE) release ARCH=amd64 FIDO2=yes

.PHONY: release-amd64-fips
release-amd64-fips:
	$(MAKE) release-fips ARCH=amd64 FIPS=yes BUILDBOX_FIPS_NAME=$(BUILDBOX_FIPS)

.PHONY: release-386
release-386:
	$(MAKE) release ARCH=386

.PHONY: release-arm
release-arm: buildbox-arm
	$(MAKE) release ARCH=arm BUILDBOX_NAME=$(BUILDBOX_ARM)

.PHONY: release-arm64
release-arm64: buildbox-arm
	$(MAKE) release ARCH=arm64 BUILDBOX_NAME=$(BUILDBOX_ARM)

.PHONY: release-amd64-centos7
release-amd64-centos7: buildbox-centos7
	$(MAKE) release-centos7 ARCH=amd64 FIDO2=yes PIV=yes

.PHONY: release-amd64-centos7-fips
release-amd64-centos7-fips: buildbox-centos7-fips
	$(MAKE) release-centos7-fips ARCH=amd64 FIPS=yes

#
# Create a Teleport FIPS package using the build container.
# This is a special case because it only builds and packages the Enterprise FIPS binaries, no OSS.
# CI should not use this target, it should use named Makefile targets like release-amd64-fips.
#
.PHONY:release-fips
release-fips: buildbox-fips
	@if [ -z ${VERSION} ]; then echo "VERSION is not set"; exit 1; fi
	docker run $(DOCKERFLAGS) -i $(NOROOT) $(BUILDBOX_FIPS_NAME) \
		/usr/bin/make -C e release -e ADDFLAGS="$(ADDFLAGS)" OS=$(OS) ARCH=$(ARCH) RUNTIME=$(GOLANG_VERSION) FIPS=yes VERSION=$(VERSION) GITTAG=v$(VERSION) REPRODUCIBLE=yes

#
# Create a Teleport package for CentOS 7 using the build container.
#
.PHONY:release-centos7
release-centos7: buildbox-centos7
	docker run $(DOCKERFLAGS) -i $(NOROOT) $(BUILDBOX_CENTOS7) \
		/usr/bin/scl enable devtoolset-11 'make release -e ADDFLAGS="$(ADDFLAGS)" OS=$(OS) ARCH=$(ARCH) RUNTIME=$(GOLANG_VERSION) FIDO2=$(FIDO2) PIV=$(PIV) REPRODUCIBLE=no'

#
# Create a Teleport FIPS package for CentOS 7 using the build container.
# This only builds and packages enterprise FIPS binaries, no OSS.
#
.PHONY:release-centos7-fips
release-centos7-fips:
	docker run $(DOCKERFLAGS) -i $(NOROOT) $(BUILDBOX_CENTOS7_FIPS) \
		/usr/bin/scl enable devtoolset-11 '/usr/bin/make -C e release -e ADDFLAGS="$(ADDFLAGS)" OS=$(OS) ARCH=$(ARCH) RUNTIME=$(GOLANG_VERSION) FIPS=yes VERSION=$(VERSION) GITTAG=v$(VERSION) REPRODUCIBLE=no'

#
# Create a Windows Teleport package using the build container.
#
.PHONY:release-windows
release-windows: buildbox
	docker run $(DOCKERFLAGS) -i $(NOROOT) $(BUILDBOX) \
		/usr/bin/make release -e ADDFLAGS="$(ADDFLAGS)" OS=windows RUNTIME=$(GOLANG_VERSION) REPRODUCIBLE=yes PIV=yes

#
# Create an unsigned Windows Teleport package using the build container.
#
.PHONY:release-windows-unsigned
release-windows-unsigned: buildbox
	docker run $(DOCKERFLAGS) -i $(NOROOT) $(BUILDBOX) \
		/usr/bin/make release-windows-unsigned -e ADDFLAGS="$(ADDFLAGS)" OS=windows RUNTIME=$(GOLANG_VERSION) REPRODUCIBLE=yes PIV=yes

#
# Run docs tester to detect problems.
#
.PHONY:docsbox
docsbox:
	if ! docker inspect --type=image $(DOCSBOX) 2>&1 >/dev/null; then docker pull $(DOCSBOX) || true; fi

.PHONY:test-docs
test-docs: docsbox
	docker run --platform=linux/amd64 -i $(NOROOT) -v $$(pwd)/..:/src/content $(DOCSBOX) \
		/bin/sh -c "yarn markdown-lint-external-links"

#
# Print the Go version used to build Teleport.
#
.PHONY:print-go-version
print-go-version:
	@echo $(GOLANG_VERSION)

#
# Print the Rust version used to build Teleport.
#
.PHONY:print-rust-version
print-rust-version:
	@echo $(RUST_VERSION)

#
# Print the Node version used to build Teleport Connect.
#
.PHONY:print-node-version
print-node-version:
	@echo $(NODE_VERSION)

#
# Print the buildbox version used to build Teleport.
#
.PHONY:print-buildbox-version
print-buildbox-version:
	@echo $(BUILDBOX_VERSION)

#
# Build CentOS 7 assets such as clang.
#
.PHONY:build-centos7-assets
build-centos7-assets:
	docker build --build-arg LIBBPF_VERSION=$(LIBBPF_VERSION) -t buildbox-centos7-assets -f Dockerfile-centos7-assets .
	docker run -v $$(pwd):/centos7.assets -it buildbox-centos7-assets cp /centos7-assets.tar.gz /centos7.assets<|MERGE_RESOLUTION|>--- conflicted
+++ resolved
@@ -24,11 +24,7 @@
 
 GOLANG_VERSION ?= go1.19.2
 
-<<<<<<< HEAD
-NODE_VERSION ?= 16.18.0
-=======
 NODE_VERSION ?= 16.18.1
->>>>>>> a059d70b
 
 RUST_VERSION ?= 1.64.0 # don't bump this without checking GLIBC compatibility
 LIBBPF_VERSION ?= 0.7.0-teleport
