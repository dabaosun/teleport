/*
Copyright 2020-2022 Gravitational, Inc.

Licensed under the Apache License, Version 2.0 (the "License");
you may not use this file except in compliance with the License.
You may obtain a copy of the License at

    http://www.apache.org/licenses/LICENSE-2.0

Unless required by applicable law or agreed to in writing, software
distributed under the License is distributed on an "AS IS" BASIS,
WITHOUT WARRANTIES OR CONDITIONS OF ANY KIND, either express or implied.
See the License for the specific language governing permissions and
limitations under the License.
*/

package client

import (
	"compress/gzip"
	"context"
	"crypto/tls"
	"errors"
	"fmt"
	"io"
	"net"
	"sync"
	"sync/atomic"
	"time"

	"github.com/gravitational/trace"
	"github.com/gravitational/trace/trail"
	"github.com/jonboulle/clockwork"
	log "github.com/sirupsen/logrus"
	"go.opentelemetry.io/contrib/instrumentation/google.golang.org/grpc/otelgrpc"
	"golang.org/x/crypto/ssh"
	"google.golang.org/grpc"
	"google.golang.org/grpc/connectivity"
	"google.golang.org/grpc/credentials"
	ggzip "google.golang.org/grpc/encoding/gzip"
	"google.golang.org/grpc/keepalive"
	"google.golang.org/protobuf/types/known/emptypb"

	"github.com/gravitational/teleport/api/breaker"
	"github.com/gravitational/teleport/api/client/proto"
	"github.com/gravitational/teleport/api/constants"
	"github.com/gravitational/teleport/api/defaults"
	devicepb "github.com/gravitational/teleport/api/gen/proto/go/teleport/devicetrust/v1"
	kubeproto "github.com/gravitational/teleport/api/gen/proto/go/teleport/kube/v1"
	loginrulepb "github.com/gravitational/teleport/api/gen/proto/go/teleport/loginrule/v1"
	pluginspb "github.com/gravitational/teleport/api/gen/proto/go/teleport/plugins/v1"
	"github.com/gravitational/teleport/api/metadata"
	"github.com/gravitational/teleport/api/observability/tracing"
	"github.com/gravitational/teleport/api/types"
	"github.com/gravitational/teleport/api/types/events"
	"github.com/gravitational/teleport/api/types/wrappers"
	"github.com/gravitational/teleport/api/utils"
)

func init() {
	// gzip is used for gRPC auditStream compression. SetLevel changes the
	// compression level, must be called in initialization, and is not thread safe.
	if err := ggzip.SetLevel(gzip.BestSpeed); err != nil {
		panic(err)
	}
}

// Client is a gRPC Client that connects to a Teleport Auth server either
// locally or over ssh through a Teleport web proxy or tunnel proxy.
//
// This client can be used to cover a variety of Teleport use cases,
// such as programmatically handling access requests, integrating
// with external tools, or dynamically configuring Teleport.
type Client struct {
	// c contains configuration values for the client.
	c Config
	// tlsConfig is the *tls.Config for a successfully connected client.
	tlsConfig *tls.Config
	// dialer is the ContextDialer for a successfully connected client.
	dialer ContextDialer
	// conn is a grpc connection to the auth server.
	conn *grpc.ClientConn
	// grpc is the gRPC client specification for the auth server.
	grpc proto.AuthServiceClient
	// JoinServiceClient is a client for the JoinService, which runs on both the
	// auth and proxy.
	*JoinServiceClient
	// closedFlag is set to indicate that the connection is closed.
	// It's a pointer to allow the Client struct to be copied.
	closedFlag *int32
	// callOpts configure calls made by this client.
	callOpts []grpc.CallOption
}

// New creates a new Client with an open connection to a Teleport server.
//
// New will try to open a connection with all combinations of addresses and credentials.
// The first successful connection to a server will be used, or an aggregated error will
// be returned if all combinations fail.
//
// cfg.Credentials must be non-empty. One of cfg.Addrs and cfg.Dialer must be non-empty,
// unless LoadProfile is used to fetch Credentials and load a web proxy dialer.
//
// See the example below for usage.
func New(ctx context.Context, cfg Config) (clt *Client, err error) {
	if err = cfg.CheckAndSetDefaults(); err != nil {
		return nil, trace.Wrap(err)
	}

	// If cfg.DialInBackground is true, only a single connection is attempted.
	// This option is primarily meant for internal use where the client has
	// direct access to server values that guarantee a successful connection.
	if cfg.DialInBackground {
		return connectInBackground(ctx, cfg)
	}
	return connect(ctx, cfg)
}

// NewTracingClient creates a new tracing.Client that will forward spans to the
// connected Teleport server. See New for details on how the connection it
// established.
func NewTracingClient(ctx context.Context, cfg Config) (*tracing.Client, error) {
	clt, err := New(ctx, cfg)
	if err != nil {
		return nil, trace.Wrap(err)
	}

	return tracing.NewClient(clt.GetConnection()), nil
}

// newClient constructs a new client.
func newClient(cfg Config, dialer ContextDialer, tlsConfig *tls.Config) *Client {
	return &Client{
		c:          cfg,
		dialer:     dialer,
		tlsConfig:  ConfigureALPN(tlsConfig, cfg.ALPNSNIAuthDialClusterName),
		closedFlag: new(int32),
	}
}

// connectInBackground connects the client to the server in the background.
// The client will use the first credentials and the given dialer. If
// no dialer is given, the first address will be used. This address must
// be an auth server address.
func connectInBackground(ctx context.Context, cfg Config) (*Client, error) {
	tlsConfig, err := cfg.Credentials[0].TLSConfig()
	if err != nil {
		return nil, trace.Wrap(err)
	}
	if cfg.Dialer != nil {
		return dialerConnect(ctx, connectParams{
			cfg:       cfg,
			tlsConfig: tlsConfig,
			dialer:    cfg.Dialer,
		})
	} else if len(cfg.Addrs) != 0 {
		return authConnect(ctx, connectParams{
			cfg:       cfg,
			tlsConfig: tlsConfig,
			addr:      cfg.Addrs[0],
		})
	}
	return nil, trace.BadParameter("must provide Dialer or Addrs in config")
}

// connect connects the client to the server using the Credentials and
// Dialer/Addresses provided in the client's config. Multiple goroutines are started
// to make dial attempts with different combinations of dialers and credentials. The
// first client to successfully connect is used to populate the client's connection
// attributes. If none successfully connect, an aggregated error is returned.
func connect(ctx context.Context, cfg Config) (*Client, error) {
	ctx, cancel := context.WithCancel(ctx)
	defer cancel()
	var wg sync.WaitGroup

	// sendError is used to send errors to errChan with context.
	errChan := make(chan error)
	sendError := func(err error) {
		errChan <- trace.Wrap(err)
	}

	// syncConnect is used to concurrently create multiple clients
	// with the different combination of connection parameters.
	// The first successful client to be sent to cltChan will be returned.
	cltChan := make(chan *Client)
	syncConnect := func(ctx context.Context, connect connectFunc, params connectParams) {
		wg.Add(1)
		go func() {
			defer wg.Done()
			clt, err := connect(ctx, params)
			if err != nil {
				sendError(trace.Wrap(err))
				return
			}
			select {
			case cltChan <- clt:
			case <-ctx.Done():
				clt.Close()
			}
		}()
	}

	wg.Add(1)
	go func() {
		defer wg.Done()

		// Connect with provided credentials.
		for _, creds := range cfg.Credentials {
			tlsConfig, err := creds.TLSConfig()
			if err != nil {
				sendError(trace.Wrap(err))
				continue
			}

			sshConfig, err := creds.SSHClientConfig()
			if err != nil && !trace.IsNotImplemented(err) {
				sendError(trace.Wrap(err))
				continue
			}

			// Connect with dialer provided in config.
			if cfg.Dialer != nil {
				syncConnect(ctx, dialerConnect, connectParams{
					cfg:       cfg,
					tlsConfig: tlsConfig,
				})
			}

			// Connect with dialer provided in creds.
			if dialer, err := creds.Dialer(cfg); err != nil {
				if !trace.IsNotImplemented(err) {
					sendError(trace.Wrap(err, "failed to retrieve dialer from creds of type %T", creds))
				}
			} else {
				syncConnect(ctx, dialerConnect, connectParams{
					cfg:       cfg,
					tlsConfig: tlsConfig,
					dialer:    dialer,
				})
			}

			// Attempt to connect to each address as Auth, Proxy, Tunnel and TLS Routing.
			for _, addr := range cfg.Addrs {
				syncConnect(ctx, authConnect, connectParams{
					cfg:       cfg,
					tlsConfig: tlsConfig,
					addr:      addr,
				})
				if sshConfig != nil {
					for _, cf := range []connectFunc{proxyConnect, tunnelConnect, tlsRoutingConnect} {
						syncConnect(ctx, cf, connectParams{
							cfg:       cfg,
							tlsConfig: tlsConfig,
							sshConfig: sshConfig,
							addr:      addr,
						})
					}
				}
			}
		}
	}()

	// Start goroutine to wait for wait group.
	go func() {
		wg.Wait()
		// Close errChan to return errors.
		close(errChan)
	}()

	var errs []error
Outer:
	for {
		select {
		// Use the first client to successfully connect in syncConnect.
		case clt := <-cltChan:
			go func() {
				for range errChan {
				}
			}()
			return clt, nil
		case err, ok := <-errChan:
			if !ok {
				break Outer
			}
			// Add a new line to make errs human readable.
			errs = append(errs, trace.Wrap(err, ""))
		}
	}

	// errChan is closed, return errors.
	if len(errs) == 0 {
		if len(cfg.Addrs) == 0 && cfg.Dialer == nil {
			// Some credentials don't require these fields. If no errors propagate, then they need to provide these fields.
			return nil, trace.BadParameter("no connection methods found, try providing Dialer or Addrs in config")
		}
		// This case should never be reached with config validation and above case.
		return nil, trace.Errorf("no connection methods found")
	}
	if ctx.Err() != nil {
		errs = append(errs, trace.Wrap(ctx.Err()))
	}
	return nil, trace.Wrap(trace.NewAggregate(errs...), "all connection methods failed")
}

type (
	connectFunc   func(ctx context.Context, params connectParams) (*Client, error)
	connectParams struct {
		cfg       Config
		addr      string
		tlsConfig *tls.Config
		dialer    ContextDialer
		sshConfig *ssh.ClientConfig
	}
)

// authConnect connects to the Teleport Auth Server directly.
func authConnect(ctx context.Context, params connectParams) (*Client, error) {
	dialer := NewDialer(ctx, params.cfg.KeepAlivePeriod, params.cfg.DialTimeout)
	clt := newClient(params.cfg, dialer, params.tlsConfig)
	if err := clt.dialGRPC(ctx, params.addr); err != nil {
		return nil, trace.Wrap(err, "failed to connect to addr %v as an auth server", params.addr)
	}
	return clt, nil
}

// tunnelConnect connects to the Teleport Auth Server through the proxy's reverse tunnel.
func tunnelConnect(ctx context.Context, params connectParams) (*Client, error) {
	if params.sshConfig == nil {
		return nil, trace.BadParameter("must provide ssh client config")
	}
	dialer := newTunnelDialer(*params.sshConfig, params.cfg.KeepAlivePeriod, params.cfg.DialTimeout)
	clt := newClient(params.cfg, dialer, params.tlsConfig)
	if err := clt.dialGRPC(ctx, params.addr); err != nil {
		return nil, trace.Wrap(err, "failed to connect to addr %v as a reverse tunnel proxy", params.addr)
	}
	return clt, nil
}

// proxyConnect connects to the Teleport Auth Server through the proxy.
func proxyConnect(ctx context.Context, params connectParams) (*Client, error) {
	if params.sshConfig == nil {
		return nil, trace.BadParameter("must provide ssh client config")
	}
	dialer := NewProxyDialer(*params.sshConfig, params.cfg.KeepAlivePeriod, params.cfg.DialTimeout, params.addr, params.cfg.InsecureAddressDiscovery)
	clt := newClient(params.cfg, dialer, params.tlsConfig)
	if err := clt.dialGRPC(ctx, params.addr); err != nil {
		return nil, trace.Wrap(err, "failed to connect to addr %v as a web proxy", params.addr)
	}
	return clt, nil
}

// tlsRoutingConnect connects to the Teleport Auth Server through the proxy using TLS Routing.
func tlsRoutingConnect(ctx context.Context, params connectParams) (*Client, error) {
	if params.sshConfig == nil {
		return nil, trace.BadParameter("must provide ssh client config")
	}
	dialer := newTLSRoutingTunnelDialer(*params.sshConfig, params.cfg.KeepAlivePeriod, params.cfg.DialTimeout, params.addr, params.cfg.InsecureAddressDiscovery)
	clt := newClient(params.cfg, dialer, params.tlsConfig)
	if err := clt.dialGRPC(ctx, params.addr); err != nil {
		return nil, trace.Wrap(err, "failed to connect to addr %v with TLS Routing dialer", params.addr)
	}
	return clt, nil
}

// dialerConnect connects to the Teleport Auth Server through a custom dialer.
// The dialer must provide the address in a custom ContextDialerFunc function.
func dialerConnect(ctx context.Context, params connectParams) (*Client, error) {
	if params.dialer == nil {
		if params.cfg.Dialer == nil {
			return nil, trace.BadParameter("must provide dialer to connectParams.dialer or params.cfg.Dialer")
		}
		params.dialer = params.cfg.Dialer
	}
	clt := newClient(params.cfg, params.dialer, params.tlsConfig)
	// Since the client uses a custom dialer to connect to the server and SNI
	// is used for the TLS handshake, the address dialed here is arbitrary.
	if err := clt.dialGRPC(ctx, constants.APIDomain); err != nil {
		return nil, trace.Wrap(err, "failed to connect using pre-defined dialer")
	}
	return clt, nil
}

// dialGRPC dials a connection between server and client.
func (c *Client) dialGRPC(ctx context.Context, addr string) error {
	dialContext, cancel := context.WithTimeout(ctx, c.c.DialTimeout)
	defer cancel()

	cb, err := breaker.New(c.c.CircuitBreakerConfig)
	if err != nil {
		return trace.Wrap(err)
	}

	var dialOpts []grpc.DialOption
	dialOpts = append(dialOpts, grpc.WithContextDialer(c.grpcDialer()))
	dialOpts = append(dialOpts,
		grpc.WithChainUnaryInterceptor(
			otelgrpc.UnaryClientInterceptor(),
			metadata.UnaryClientInterceptor,
			breaker.UnaryClientInterceptor(cb),
		),
		grpc.WithChainStreamInterceptor(
			otelgrpc.StreamClientInterceptor(),
			metadata.StreamClientInterceptor,
			breaker.StreamClientInterceptor(cb),
		),
	)
	// Only set transportCredentials if tlsConfig is set. This makes it possible
	// to explicitly provide grpc.WithTransportCredentials(insecure.NewCredentials())
	// in the client's dial options.
	if c.tlsConfig != nil {
		dialOpts = append(dialOpts, grpc.WithTransportCredentials(credentials.NewTLS(c.tlsConfig)))
	}
	// must come last, otherwise provided opts may get clobbered by defaults above
	dialOpts = append(dialOpts, c.c.DialOpts...)

	conn, err := grpc.DialContext(dialContext, addr, dialOpts...)
	if err != nil {
		return trace.Wrap(err)
	}

	c.conn = conn
	c.grpc = proto.NewAuthServiceClient(c.conn)
	c.JoinServiceClient = NewJoinServiceClient(proto.NewJoinServiceClient(c.conn))

	return nil
}

// ConfigureALPN configures ALPN SNI cluster routing information in TLS settings allowing for
// allowing to dial auth service through Teleport Proxy directly without using SSH Tunnels.
func ConfigureALPN(tlsConfig *tls.Config, clusterName string) *tls.Config {
	if tlsConfig == nil {
		return nil
	}
	if clusterName == "" {
		return tlsConfig
	}
	out := tlsConfig.Clone()
	routeInfo := fmt.Sprintf("%s%s", constants.ALPNSNIAuthProtocol, utils.EncodeClusterName(clusterName))
	out.NextProtos = append([]string{routeInfo}, out.NextProtos...)
	return out
}

// grpcDialer wraps the client's dialer with a grpcDialer.
func (c *Client) grpcDialer() func(ctx context.Context, addr string) (net.Conn, error) {
	return func(ctx context.Context, addr string) (net.Conn, error) {
		if c.isClosed() {
			return nil, trace.ConnectionProblem(nil, "client is closed")
		}
		conn, err := c.dialer.DialContext(ctx, "tcp", addr)
		if err != nil {
			return nil, trace.ConnectionProblem(err, "failed to dial: %v", err)
		}
		return conn, nil
	}
}

// waitForConnectionReady waits for the client's grpc connection finish dialing, returning an error
// if the ctx is canceled or the client's gRPC connection enters an unexpected state. This can be used
// alongside the DialInBackground client config option to wait until background dialing has completed.
func (c *Client) waitForConnectionReady(ctx context.Context) error {
	for {
		if c.conn == nil {
			return errors.New("conn was closed")
		}
		switch state := c.conn.GetState(); state {
		case connectivity.Ready:
			return nil
		case connectivity.TransientFailure, connectivity.Connecting, connectivity.Idle:
			// Wait for expected state transitions. For details about grpc.ClientConn state changes
			// see https://github.com/grpc/grpc/blob/master/doc/connectivity-semantics-and-api.md
			if !c.conn.WaitForStateChange(ctx, state) {
				// ctx canceled
				return trace.Wrap(ctx.Err())
			}
		case connectivity.Shutdown:
			return trace.Errorf("client gRPC connection entered an unexpected state: %v", state)
		}
	}
}

// Config contains configuration of the client
type Config struct {
	// Addrs is a list of teleport auth/proxy server addresses to dial.
	Addrs []string
	// Credentials are a list of credentials to use when attempting
	// to connect to the server.
	Credentials []Credentials
	// Dialer is a custom dialer used to dial a server. The Dialer should
	// have custom logic to provide an address to the dialer. If set, Dialer
	// takes precedence over all other connection options.
	Dialer ContextDialer
	// DialOpts define options for dialing the client connection.
	DialOpts []grpc.DialOption
	// DialInBackground specifies to dial the connection in the background
	// rather than blocking until the connection is up. A predefined Dialer
	// or an auth server address must be provided.
	DialInBackground bool
	// DialTimeout defines how long to attempt dialing before timing out.
	DialTimeout time.Duration
	// KeepAlivePeriod defines period between keep alives.
	KeepAlivePeriod time.Duration
	// KeepAliveCount specifies the amount of missed keep alives
	// to wait for before declaring the connection as broken.
	KeepAliveCount int
	// The web proxy uses a self-signed TLS certificate by default, which
	// requires this field to be set. If the web proxy was provided with
	// signed TLS certificates, this field should not be set.
	InsecureAddressDiscovery bool
	// ALPNSNIAuthDialClusterName if present the client will include ALPN SNI routing information in TLS Hello message
	// allowing to dial auth service through Teleport Proxy directly without using SSH Tunnels.
	ALPNSNIAuthDialClusterName string
	// CircuitBreakerConfig defines how the circuit breaker should behave.
	CircuitBreakerConfig breaker.Config
	// Context is the base context to use for dialing. If not provided context.Background is used
	Context context.Context
}

// CheckAndSetDefaults checks and sets default config values.
func (c *Config) CheckAndSetDefaults() error {
	if len(c.Credentials) == 0 {
		return trace.BadParameter("missing connection credentials")
	}

	if c.KeepAlivePeriod == 0 {
		c.KeepAlivePeriod = defaults.ServerKeepAliveTTL()
	}
	if c.KeepAliveCount == 0 {
		c.KeepAliveCount = defaults.KeepAliveCountMax
	}
	if c.DialTimeout == 0 {
		c.DialTimeout = defaults.DefaultDialTimeout
	}
	if c.CircuitBreakerConfig.Trip == nil || c.CircuitBreakerConfig.IsSuccessful == nil {
		c.CircuitBreakerConfig = breaker.DefaultBreakerConfig(clockwork.NewRealClock())
	}

	if c.Context == nil {
		c.Context = context.Background()
	}

	c.DialOpts = append(c.DialOpts, grpc.WithKeepaliveParams(keepalive.ClientParameters{
		Time:                c.KeepAlivePeriod,
		Timeout:             c.KeepAlivePeriod * time.Duration(c.KeepAliveCount),
		PermitWithoutStream: true,
	}))
	if !c.DialInBackground {
		c.DialOpts = append(c.DialOpts, grpc.WithBlock())
	}

	return nil
}

// Config returns the tls.Config the client connected with.
func (c *Client) Config() *tls.Config {
	return c.tlsConfig
}

// Dialer returns the ContextDialer the client connected with.
func (c *Client) Dialer() ContextDialer {
	return c.dialer
}

// GetConnection returns GRPC connection.
func (c *Client) GetConnection() *grpc.ClientConn {
	return c.conn
}

// Close closes the Client connection to the auth server.
func (c *Client) Close() error {
	if c.setClosed() && c.conn != nil {
		err := c.conn.Close()
		c.conn = nil
		return trace.Wrap(err)
	}
	return nil
}

// isClosed returns whether the client is marked as closed.
func (c *Client) isClosed() bool {
	return atomic.LoadInt32(c.closedFlag) == 1
}

// setClosed marks the client as closed and returns true if it was open.
func (c *Client) setClosed() bool {
	return atomic.CompareAndSwapInt32(c.closedFlag, 0, 1)
}

// WithCallOptions returns a copy of the client with the given call options set.
// This function should be used for chaining - client.WithCallOptions().Ping()
func (c *Client) WithCallOptions(opts ...grpc.CallOption) *Client {
	clt := *c
	clt.callOpts = append(clt.callOpts, opts...)
	return &clt
}

// DevicesClient returns an unadorned Device Trust client, using the underlying
// Auth gRPC connection.
// Clients connecting to non-Enterprise clusters, or older Teleport versions,
// still get a devices client when calling this method, but all RPCs will return
// "not implemented" errors (as per the default gRPC behavior).
func (c *Client) DevicesClient() devicepb.DeviceTrustServiceClient {
	return devicepb.NewDeviceTrustServiceClient(c.conn)
}

// LoginRuleClient returns an unadorned Login Rule client, using the underlying
// Auth gRPC connection.
// Clients connecting to non-Enterprise clusters, or older Teleport versions,
// still get a login rule client when calling this method, but all RPCs will
// return "not implemented" errors (as per the default gRPC behavior).
func (c *Client) LoginRuleClient() loginrulepb.LoginRuleServiceClient {
	return loginrulepb.NewLoginRuleServiceClient(c.conn)
}

// Ping gets basic info about the auth server.
func (c *Client) Ping(ctx context.Context) (proto.PingResponse, error) {
	rsp, err := c.grpc.Ping(ctx, &proto.PingRequest{}, c.callOpts...)
	if err != nil {
		return proto.PingResponse{}, trail.FromGRPC(err)
	}
	return *rsp, nil
}

// UpdateRemoteCluster updates remote cluster from the specified value.
func (c *Client) UpdateRemoteCluster(ctx context.Context, rc types.RemoteCluster) error {
	rcV3, ok := rc.(*types.RemoteClusterV3)
	if !ok {
		return trace.BadParameter("unsupported remote cluster type %T", rcV3)
	}

	_, err := c.grpc.UpdateRemoteCluster(ctx, rcV3, c.callOpts...)
	return trail.FromGRPC(err)
}

// CreateUser creates a new user from the specified descriptor.
func (c *Client) CreateUser(ctx context.Context, user types.User) error {
	userV2, ok := user.(*types.UserV2)
	if !ok {
		return trace.BadParameter("unsupported user type %T", user)
	}

	_, err := c.grpc.CreateUser(ctx, userV2, c.callOpts...)
	return trail.FromGRPC(err)
}

// UpdateUser updates an existing user in a backend.
func (c *Client) UpdateUser(ctx context.Context, user types.User) error {
	userV2, ok := user.(*types.UserV2)
	if !ok {
		return trace.BadParameter("unsupported user type %T", user)
	}

	_, err := c.grpc.UpdateUser(ctx, userV2, c.callOpts...)
	return trail.FromGRPC(err)
}

// GetUser returns a list of usernames registered in the system.
// withSecrets controls whether authentication details are returned.
func (c *Client) GetUser(name string, withSecrets bool) (types.User, error) {
	if name == "" {
		return nil, trace.BadParameter("missing username")
	}
	user, err := c.grpc.GetUser(context.TODO(), &proto.GetUserRequest{
		Name:        name,
		WithSecrets: withSecrets,
	}, c.callOpts...)
	if err != nil {
		return nil, trail.FromGRPC(err)
	}
	return user, nil
}

// GetCurrentUser returns current user as seen by the server.
// Useful especially in the context of remote clusters which perform role and trait mapping.
func (c *Client) GetCurrentUser(ctx context.Context) (types.User, error) {
	currentUser, err := c.grpc.GetCurrentUser(ctx, &emptypb.Empty{})
	if err != nil {
		return nil, trail.FromGRPC(err)
	}
	return currentUser, nil
}

// GetCurrentUserRoles returns current user's roles.
func (c *Client) GetCurrentUserRoles(ctx context.Context) ([]types.Role, error) {
	stream, err := c.grpc.GetCurrentUserRoles(ctx, &emptypb.Empty{})
	if err != nil {
		return nil, trail.FromGRPC(err)
	}
	var roles []types.Role
	for role, err := stream.Recv(); err != io.EOF; role, err = stream.Recv() {
		if err != nil {
			return nil, trail.FromGRPC(err)
		}
		// An old server would send RequireSessionMFA instead of RequireMFAType
		// DELETE IN 13.0.0
		role.CheckSetRequireSessionMFA()
		roles = append(roles, role)
	}
	return roles, nil
}

// GetUsers returns a list of users.
// withSecrets controls whether authentication details are returned.
func (c *Client) GetUsers(withSecrets bool) ([]types.User, error) {
	stream, err := c.grpc.GetUsers(context.TODO(), &proto.GetUsersRequest{
		WithSecrets: withSecrets,
	}, c.callOpts...)
	if err != nil {
		return nil, trail.FromGRPC(err)
	}
	var users []types.User
	for user, err := stream.Recv(); err != io.EOF; user, err = stream.Recv() {
		if err != nil {
			return nil, trail.FromGRPC(err)
		}
		users = append(users, user)
	}
	return users, nil
}

// DeleteUser deletes a user by name.
func (c *Client) DeleteUser(ctx context.Context, user string) error {
	req := &proto.DeleteUserRequest{Name: user}
	_, err := c.grpc.DeleteUser(ctx, req, c.callOpts...)
	return trail.FromGRPC(err)
}

// GenerateUserCerts takes the public key in the OpenSSH `authorized_keys` plain
// text format, signs it using User Certificate Authority signing key and
// returns the resulting certificates.
func (c *Client) GenerateUserCerts(ctx context.Context, req proto.UserCertsRequest) (*proto.Certs, error) {
	certs, err := c.grpc.GenerateUserCerts(ctx, &req, c.callOpts...)
	if err != nil {
		return nil, trail.FromGRPC(err)
	}
	return certs, nil
}

// GenerateHostCerts generates host certificates.
func (c *Client) GenerateHostCerts(ctx context.Context, req *proto.HostCertsRequest) (*proto.Certs, error) {
	if err := req.CheckAndSetDefaults(); err != nil {
		return nil, trace.Wrap(err)
	}
	certs, err := c.grpc.GenerateHostCerts(ctx, req, c.callOpts...)
	if err != nil {
		return nil, trail.FromGRPC(err)
	}
	return certs, nil
}

// UnstableAssertSystemRole is not a stable part of the public API.  Used by older
// instances to prove that they hold a given system role.
//
// DELETE IN: 11.0 (server side method should continue to exist until 12.0 for back-compat reasons,
// but v11 clients should no longer need this method)
func (c *Client) UnstableAssertSystemRole(ctx context.Context, req proto.UnstableSystemRoleAssertion) error {
	_, err := c.grpc.UnstableAssertSystemRole(ctx, &req, c.callOpts...)
	return trail.FromGRPC(err)
}

// EmitAuditEvent sends an auditable event to the auth server.
func (c *Client) EmitAuditEvent(ctx context.Context, event events.AuditEvent) error {
	grpcEvent, err := events.ToOneOf(event)
	if err != nil {
		return trace.Wrap(err)
	}
	_, err = c.grpc.EmitAuditEvent(ctx, grpcEvent, c.callOpts...)
	if err != nil {
		return trail.FromGRPC(err)
	}
	return nil
}

// GetResetPasswordToken returns a reset password token for the specified tokenID.
func (c *Client) GetResetPasswordToken(ctx context.Context, tokenID string) (types.UserToken, error) {
	token, err := c.grpc.GetResetPasswordToken(ctx, &proto.GetResetPasswordTokenRequest{
		TokenID: tokenID,
	}, c.callOpts...)
	if err != nil {
		return nil, trail.FromGRPC(err)
	}

	return token, nil
}

// CreateResetPasswordToken creates reset password token.
func (c *Client) CreateResetPasswordToken(ctx context.Context, req *proto.CreateResetPasswordTokenRequest) (types.UserToken, error) {
	token, err := c.grpc.CreateResetPasswordToken(ctx, req, c.callOpts...)
	if err != nil {
		return nil, trail.FromGRPC(err)
	}

	return token, nil
}

// CreateBot creates a new bot from the specified descriptor.
func (c *Client) CreateBot(ctx context.Context, req *proto.CreateBotRequest) (*proto.CreateBotResponse, error) {
	response, err := c.grpc.CreateBot(ctx, req, c.callOpts...)
	if err != nil {
		return nil, trail.FromGRPC(err)
	}

	return response, nil
}

// DeleteBot deletes a bot and associated resources.
func (c *Client) DeleteBot(ctx context.Context, botName string) error {
	_, err := c.grpc.DeleteBot(ctx, &proto.DeleteBotRequest{
		Name: botName,
	}, c.callOpts...)
	return trail.FromGRPC(err)
}

// GetBotUsers fetches all bot users.
func (c *Client) GetBotUsers(ctx context.Context) ([]types.User, error) {
	stream, err := c.grpc.GetBotUsers(ctx, &proto.GetBotUsersRequest{}, c.callOpts...)
	if err != nil {
		return nil, trail.FromGRPC(err)
	}
	var users []types.User
	for user, err := stream.Recv(); err != io.EOF; user, err = stream.Recv() {
		if err != nil {
			return nil, trail.FromGRPC(err)
		}
		users = append(users, user)
	}
	return users, nil
}

// GetAccessRequests retrieves a list of all access requests matching the provided filter.
func (c *Client) GetAccessRequests(ctx context.Context, filter types.AccessRequestFilter) ([]types.AccessRequest, error) {
	stream, err := c.grpc.GetAccessRequestsV2(ctx, &filter, c.callOpts...)
	if err != nil {
		return nil, trail.FromGRPC(err)
	}

	var reqs []types.AccessRequest
	for {
		req, err := stream.Recv()
		if err == io.EOF {
			break
		}

		if err != nil {
			err := trail.FromGRPC(err)
			if trace.IsNotImplemented(err) {
				return c.getAccessRequestsLegacy(ctx, filter)
			}

			return nil, err
		}
		reqs = append(reqs, req)
	}

	return reqs, nil
}

// getAccessRequestsLegacy retrieves a list of all access requests matching the provided filter using the old access request API.
//
// DELETE IN: 11.0.0. Used for compatibility with old auth servers that don't support the GetAccessRequestsV2 RPC.
func (c *Client) getAccessRequestsLegacy(ctx context.Context, filter types.AccessRequestFilter) ([]types.AccessRequest, error) {
	requests, err := c.grpc.GetAccessRequests(ctx, &filter, c.callOpts...)
	if err != nil {
		return nil, trail.FromGRPC(err)
	}

	reqs := make([]types.AccessRequest, len(requests.AccessRequests))
	for i, request := range requests.AccessRequests {
		reqs[i] = request
	}

	return reqs, nil
}

// CreateAccessRequest registers a new access request with the auth server.
func (c *Client) CreateAccessRequest(ctx context.Context, req types.AccessRequest) error {
	r, ok := req.(*types.AccessRequestV3)
	if !ok {
		return trace.BadParameter("unexpected access request type %T", req)
	}
	_, err := c.grpc.CreateAccessRequest(ctx, r, c.callOpts...)
	return trail.FromGRPC(err)
}

// DeleteAccessRequest deletes an access request.
func (c *Client) DeleteAccessRequest(ctx context.Context, reqID string) error {
	_, err := c.grpc.DeleteAccessRequest(ctx, &proto.RequestID{ID: reqID}, c.callOpts...)
	return trail.FromGRPC(err)
}

// SetAccessRequestState updates the state of an existing access request.
func (c *Client) SetAccessRequestState(ctx context.Context, params types.AccessRequestUpdate) error {
	setter := proto.RequestStateSetter{
		ID:          params.RequestID,
		State:       params.State,
		Reason:      params.Reason,
		Annotations: params.Annotations,
		Roles:       params.Roles,
	}
	if d := utils.GetDelegator(ctx); d != "" {
		setter.Delegator = d
	}
	_, err := c.grpc.SetAccessRequestState(ctx, &setter, c.callOpts...)
	return trail.FromGRPC(err)
}

// SubmitAccessReview applies a review to a request and returns the post-application state.
func (c *Client) SubmitAccessReview(ctx context.Context, params types.AccessReviewSubmission) (types.AccessRequest, error) {
	req, err := c.grpc.SubmitAccessReview(ctx, &params, c.callOpts...)
	if err != nil {
		return nil, trail.FromGRPC(err)
	}
	return req, nil
}

// GetAccessCapabilities requests the access capabilities of a user.
func (c *Client) GetAccessCapabilities(ctx context.Context, req types.AccessCapabilitiesRequest) (*types.AccessCapabilities, error) {
	caps, err := c.grpc.GetAccessCapabilities(ctx, &req, c.callOpts...)
	if err != nil {
		return nil, trail.FromGRPC(err)
	}
	return caps, nil
}

// GetPluginData loads all plugin data matching the supplied filter.
func (c *Client) GetPluginData(ctx context.Context, filter types.PluginDataFilter) ([]types.PluginData, error) {
	seq, err := c.grpc.GetPluginData(ctx, &filter, c.callOpts...)
	if err != nil {
		return nil, trail.FromGRPC(err)
	}
	data := make([]types.PluginData, 0, len(seq.PluginData))
	for _, d := range seq.PluginData {
		data = append(data, d)
	}
	return data, nil
}

// UpdatePluginData updates a per-resource PluginData entry.
func (c *Client) UpdatePluginData(ctx context.Context, params types.PluginDataUpdateParams) error {
	_, err := c.grpc.UpdatePluginData(ctx, &params, c.callOpts...)
	return trail.FromGRPC(err)
}

// AcquireSemaphore acquires lease with requested resources from semaphore.
func (c *Client) AcquireSemaphore(ctx context.Context, params types.AcquireSemaphoreRequest) (*types.SemaphoreLease, error) {
	lease, err := c.grpc.AcquireSemaphore(ctx, &params, c.callOpts...)
	if err != nil {
		return nil, trail.FromGRPC(err)
	}
	return lease, nil
}

// KeepAliveSemaphoreLease updates semaphore lease.
func (c *Client) KeepAliveSemaphoreLease(ctx context.Context, lease types.SemaphoreLease) error {
	_, err := c.grpc.KeepAliveSemaphoreLease(ctx, &lease, c.callOpts...)
	return trail.FromGRPC(err)
}

// CancelSemaphoreLease cancels semaphore lease early.
func (c *Client) CancelSemaphoreLease(ctx context.Context, lease types.SemaphoreLease) error {
	_, err := c.grpc.CancelSemaphoreLease(ctx, &lease, c.callOpts...)
	return trail.FromGRPC(err)
}

// GetSemaphores returns a list of all semaphores matching the supplied filter.
func (c *Client) GetSemaphores(ctx context.Context, filter types.SemaphoreFilter) ([]types.Semaphore, error) {
	rsp, err := c.grpc.GetSemaphores(ctx, &filter, c.callOpts...)
	if err != nil {
		return nil, trail.FromGRPC(err)
	}
	sems := make([]types.Semaphore, 0, len(rsp.Semaphores))
	for _, s := range rsp.Semaphores {
		sems = append(sems, s)
	}
	return sems, nil
}

// DeleteSemaphore deletes a semaphore matching the supplied filter.
func (c *Client) DeleteSemaphore(ctx context.Context, filter types.SemaphoreFilter) error {
	_, err := c.grpc.DeleteSemaphore(ctx, &filter, c.callOpts...)
	return trail.FromGRPC(err)
}

// GetKubernetesServers returns the list of kubernetes servers registered in the
// cluster.
func (c *Client) GetKubernetesServers(ctx context.Context) ([]types.KubeServer, error) {
	resources, err := GetResourcesWithFilters(ctx, c, proto.ListResourcesRequest{
		Namespace:    defaults.Namespace,
		ResourceType: types.KindKubeServer,
	})
	if err != nil {
		// Underlying ListResources for kube server was not available, use fallback KubeService.
		// ListResources returns NotImplemented if ResourceType is unknown.
		// DELETE IN 13.0.0
		if trace.IsNotImplemented(err) {
			return c.getKubeServersFallback(ctx)
		}

		return nil, trail.FromGRPC(err)
	}

	servers, err := types.ResourcesWithLabels(resources).AsKubeServers()
	if err != nil {
		return nil, trace.Wrap(err)
	}

	// List KubeServices resources and append them into the List.
	kubeServers, err := c.getKubeServersFallback(ctx)
	if err != nil {
		return nil, trace.Wrap(err)
	}

	return append(servers, kubeServers...), nil
}

// getKubeServersFallback previous implementation of `GetKubeServers` function
// using `GetKubeServices` call.
// DELETE IN 13.0.0
func (c *Client) getKubeServersFallback(ctx context.Context) ([]types.KubeServer, error) {
	resources, err := c.GetKubeServices(ctx)
	if err != nil {
		return nil, trace.Wrap(err)
	}

	servers := make([]types.KubeServer, 0, len(resources))
	for _, server := range resources {
		kubeServersV3, err := types.NewKubeServersV3FromServer(server)
		if err != nil {
			return nil, trace.Wrap(err)
		}
		servers = append(servers, kubeServersV3...)
	}

	return servers, nil
}

// DeleteKubernetesServer deletes a named kubernetes server.
func (c *Client) DeleteKubernetesServer(ctx context.Context, hostID, name string) error {
	_, err := c.grpc.DeleteKubernetesServer(ctx, &proto.DeleteKubernetesServerRequest{
		HostID: hostID,
		Name:   name,
	})
	if trace.IsNotImplemented(err) {
		return c.deleteKubeServerFallback(ctx, name)
	}
	return trail.FromGRPC(err)
}

// deleteKubeServerFallback deletes a named Kube Service using legacy API call
// `DeleteKubeService`.
//
// DELETE IN 13.0.0
func (c *Client) deleteKubeServerFallback(ctx context.Context, name string) error {
	err := c.DeleteKubeService(ctx, name)
	return trace.Wrap(err)
}

// DeleteAllKubernetesServers deletes all registered kubernetes servers.
func (c *Client) DeleteAllKubernetesServers(ctx context.Context) error {
	_, err := c.grpc.DeleteAllKubernetesServers(ctx, &proto.DeleteAllKubernetesServersRequest{}, c.callOpts...)
	errKubeServers := trail.FromGRPC(err)
	// if not implemented we shouldn't return the error to the caller and we must ignore it.
	if trace.IsNotImplemented(errKubeServers) {
		errKubeServers = nil
	}
	errFallback := c.deleteAllKubernetesServersFallback(ctx)
	return trace.NewAggregate(errKubeServers, errFallback)
}

// deleteAllKubeServersFallback deletes all kubernetes servers using legacy API call
// `DeleteAllKubeServices`.
//
// DELETE IN 13.0.0
func (c *Client) deleteAllKubernetesServersFallback(ctx context.Context) error {
	err := c.DeleteAllKubeServices(ctx)
	return trace.Wrap(err)
}

// UpsertKubernetesServer is used by kubernetes services to report their presence
// to other auth servers in form of heartbeat expiring after ttl period.
func (c *Client) UpsertKubernetesServer(ctx context.Context, s types.KubeServer) (*types.KeepAlive, error) {
	server, ok := s.(*types.KubernetesServerV3)
	if !ok {
		return nil, trace.BadParameter("invalid type %T, expected *types.KubernetesServerV3", server)
	}
	keepAlive, err := c.grpc.UpsertKubernetesServer(ctx, &proto.UpsertKubernetesServerRequest{Server: server}, c.callOpts...)
	if err != nil {
		return nil, trail.FromGRPC(err)
	}
	return keepAlive, nil
}

// UpsertKubeService is used by kubernetes services to report their presence
// to other auth servers in form of heartbeat expiring after ttl period.
// DELETE IN 13.0.0
func (c *Client) UpsertKubeService(ctx context.Context, s types.Server) error {
	server, ok := s.(*types.ServerV2)
	if !ok {
		return trace.BadParameter("invalid type %T, expected *types.ServerV2", server)
	}
	_, err := c.grpc.UpsertKubeService(ctx, &proto.UpsertKubeServiceRequest{
		Server: server,
	}, c.callOpts...)
	return trace.Wrap(err)
}

// UpsertKubeServiceV2 is used by kubernetes services to report their presence
// to other auth servers in form of heartbeat expiring after ttl period.
// DELETE IN 13.0.0
func (c *Client) UpsertKubeServiceV2(ctx context.Context, s types.Server) (*types.KeepAlive, error) {
	server, ok := s.(*types.ServerV2)
	if !ok {
		return nil, trace.BadParameter("invalid type %T, expected *types.ServerV2", server)
	}
	keepAlive, err := c.grpc.UpsertKubeServiceV2(ctx, &proto.UpsertKubeServiceRequest{Server: server}, c.callOpts...)
	if err != nil {
		return nil, trail.FromGRPC(err)
	}
	return keepAlive, nil
}

// GetKubeServices returns the list of kubernetes services registered in the
// cluster.
// DELETE IN 13.0.0
func (c *Client) GetKubeServices(ctx context.Context) ([]types.Server, error) {
	resources, err := GetResourcesWithFilters(ctx, c, proto.ListResourcesRequest{
		Namespace:    defaults.Namespace,
		ResourceType: types.KindKubeService,
	})
	if err != nil {
		return nil, trace.Wrap(err)
	}

	servers, err := types.ResourcesWithLabels(resources).AsServers()
	if err != nil {
		return nil, trace.Wrap(err)
	}

	return servers, nil
}

// GetApplicationServers returns all registered application servers.
func (c *Client) GetApplicationServers(ctx context.Context, namespace string) ([]types.AppServer, error) {
	resources, err := GetResourcesWithFilters(ctx, c, proto.ListResourcesRequest{
		Namespace:    namespace,
		ResourceType: types.KindAppServer,
	})
	if err != nil {
		return nil, trace.Wrap(err)
	}

	servers, err := types.ResourcesWithLabels(resources).AsAppServers()
	if err != nil {
		return nil, trace.Wrap(err)
	}

	return servers, nil
}

// UpsertApplicationServer registers an application server.
func (c *Client) UpsertApplicationServer(ctx context.Context, server types.AppServer) (*types.KeepAlive, error) {
	s, ok := server.(*types.AppServerV3)
	if !ok {
		return nil, trace.BadParameter("invalid type %T", server)
	}
	keepAlive, err := c.grpc.UpsertApplicationServer(ctx, &proto.UpsertApplicationServerRequest{
		Server: s,
	}, c.callOpts...)
	if err != nil {
		return nil, trail.FromGRPC(err)
	}
	return keepAlive, nil
}

// DeleteApplicationServer removes specified application server.
func (c *Client) DeleteApplicationServer(ctx context.Context, namespace, hostID, name string) error {
	_, err := c.grpc.DeleteApplicationServer(ctx, &proto.DeleteApplicationServerRequest{
		Namespace: namespace,
		HostID:    hostID,
		Name:      name,
	}, c.callOpts...)
	return trail.FromGRPC(err)
}

// DeleteAllApplicationServers removes all registered application servers.
func (c *Client) DeleteAllApplicationServers(ctx context.Context, namespace string) error {
	_, err := c.grpc.DeleteAllApplicationServers(ctx, &proto.DeleteAllApplicationServersRequest{
		Namespace: namespace,
	}, c.callOpts...)
	return trail.FromGRPC(err)
}

// GetAppSession gets an application web session.
func (c *Client) GetAppSession(ctx context.Context, req types.GetAppSessionRequest) (types.WebSession, error) {
	resp, err := c.grpc.GetAppSession(ctx, &proto.GetAppSessionRequest{
		SessionID: req.SessionID,
	}, c.callOpts...)
	if err != nil {
		return nil, trail.FromGRPC(err)
	}

	return resp.GetSession(), nil
}

// GetAppSessions gets all application web sessions.
func (c *Client) GetAppSessions(ctx context.Context) ([]types.WebSession, error) {
	var (
		nextToken string
		sessions  []types.WebSession
	)

	// Leverages ListAppSessions instead of GetAppSessions to prevent
	// the server from having to send all sessions in a single message.
	// If there are enough sessions it can cause the max message size to be
	// exceeded.
	for {
		webSessions, token, err := c.ListAppSessions(ctx, defaults.DefaultChunkSize, nextToken, "")
		if err != nil {
			return nil, trail.FromGRPC(err)
		}

		sessions = append(sessions, webSessions...)
		if token == "" {
			break
		}

		nextToken = token
	}

	return sessions, nil
}

// ListAppSessions gets a paginated list of application web sessions.
func (c *Client) ListAppSessions(ctx context.Context, pageSize int, pageToken, user string) ([]types.WebSession, string, error) {
	resp, err := c.grpc.ListAppSessions(
		ctx,
		&proto.ListAppSessionsRequest{
			PageSize:  int32(pageSize),
			PageToken: pageToken,
			User:      user,
		},
		c.callOpts...,
	)
	if err != nil {
		return nil, "", trail.FromGRPC(err)
	}

	out := make([]types.WebSession, 0, len(resp.GetSessions()))
	for _, v := range resp.GetSessions() {
		out = append(out, v)
	}
	return out, resp.NextPageToken, nil
}

// GetSnowflakeSessions gets all Snowflake web sessions.
func (c *Client) GetSnowflakeSessions(ctx context.Context) ([]types.WebSession, error) {
	resp, err := c.grpc.GetSnowflakeSessions(ctx, &emptypb.Empty{}, c.callOpts...)
	if err != nil {
		return nil, trail.FromGRPC(err)
	}

	out := make([]types.WebSession, 0, len(resp.GetSessions()))
	for _, v := range resp.GetSessions() {
		out = append(out, v)
	}
	return out, nil
}

// ListSAMLIdPSessions gets a paginated list of SAML IdP sessions.
func (c *Client) ListSAMLIdPSessions(ctx context.Context, pageSize int, pageToken, user string) ([]types.WebSession, string, error) {
	resp, err := c.grpc.ListSAMLIdPSessions(
		ctx,
		&proto.ListSAMLIdPSessionsRequest{
			PageSize:  int32(pageSize),
			PageToken: pageToken,
			User:      user,
		},
		c.callOpts...,
	)
	if err != nil {
		return nil, "", trail.FromGRPC(err)
	}

	out := make([]types.WebSession, 0, len(resp.GetSessions()))
	for _, v := range resp.GetSessions() {
		out = append(out, v)
	}
	return out, resp.NextPageToken, nil
}

// CreateAppSession creates an application web session. Application web
// sessions represent a browser session the client holds.
func (c *Client) CreateAppSession(ctx context.Context, req types.CreateAppSessionRequest) (types.WebSession, error) {
	resp, err := c.grpc.CreateAppSession(ctx, &proto.CreateAppSessionRequest{
		Username:          req.Username,
		PublicAddr:        req.PublicAddr,
		ClusterName:       req.ClusterName,
		AWSRoleARN:        req.AWSRoleARN,
		AzureIdentity:     req.AzureIdentity,
		GCPServiceAccount: req.GCPServiceAccount,
	}, c.callOpts...)
	if err != nil {
		return nil, trail.FromGRPC(err)
	}

	return resp.GetSession(), nil
}

// CreateSnowflakeSession creates a Snowflake web session.
func (c *Client) CreateSnowflakeSession(ctx context.Context, req types.CreateSnowflakeSessionRequest) (types.WebSession, error) {
	resp, err := c.grpc.CreateSnowflakeSession(ctx, &proto.CreateSnowflakeSessionRequest{
		Username:     req.Username,
		SessionToken: req.SessionToken,
		TokenTTL:     proto.Duration(req.TokenTTL),
	}, c.callOpts...)
	if err != nil {
		return nil, trail.FromGRPC(err)
	}

	return resp.GetSession(), nil
}

// CreateSAMLIdPSession creates a SAML IdP session.
func (c *Client) CreateSAMLIdPSession(ctx context.Context, req types.CreateSAMLIdPSessionRequest) (types.WebSession, error) {
	resp, err := c.grpc.CreateSAMLIdPSession(ctx, &proto.CreateSAMLIdPSessionRequest{
		SessionID:   req.SessionID,
		Username:    req.Username,
		SAMLSession: req.SAMLSession,
	}, c.callOpts...)
	if err != nil {
		return nil, trail.FromGRPC(err)
	}

	return resp.GetSession(), nil
}

// GetSnowflakeSession gets a Snowflake web session.
func (c *Client) GetSnowflakeSession(ctx context.Context, req types.GetSnowflakeSessionRequest) (types.WebSession, error) {
	resp, err := c.grpc.GetSnowflakeSession(ctx, &proto.GetSnowflakeSessionRequest{
		SessionID: req.SessionID,
	}, c.callOpts...)
	if err != nil {
		return nil, trail.FromGRPC(err)
	}

	return resp.GetSession(), nil
}

// GetSAMLIdPSession gets a SAML IdP session.
func (c *Client) GetSAMLIdPSession(ctx context.Context, req types.GetSAMLIdPSessionRequest) (types.WebSession, error) {
	resp, err := c.grpc.GetSAMLIdPSession(ctx, &proto.GetSAMLIdPSessionRequest{
		SessionID: req.SessionID,
	}, c.callOpts...)
	if err != nil {
		return nil, trail.FromGRPC(err)
	}

	return resp.GetSession(), nil
}

// DeleteAppSession removes an application web session.
func (c *Client) DeleteAppSession(ctx context.Context, req types.DeleteAppSessionRequest) error {
	_, err := c.grpc.DeleteAppSession(ctx, &proto.DeleteAppSessionRequest{
		SessionID: req.SessionID,
	}, c.callOpts...)
	return trail.FromGRPC(err)
}

// DeleteSnowflakeSession removes a Snowflake web session.
func (c *Client) DeleteSnowflakeSession(ctx context.Context, req types.DeleteSnowflakeSessionRequest) error {
	_, err := c.grpc.DeleteSnowflakeSession(ctx, &proto.DeleteSnowflakeSessionRequest{
		SessionID: req.SessionID,
	}, c.callOpts...)
	return trail.FromGRPC(err)
}

// DeleteSAMLIdPSession removes a SAML IdP session.
func (c *Client) DeleteSAMLIdPSession(ctx context.Context, req types.DeleteSAMLIdPSessionRequest) error {
	_, err := c.grpc.DeleteSAMLIdPSession(ctx, &proto.DeleteSAMLIdPSessionRequest{
		SessionID: req.SessionID,
	}, c.callOpts...)
	return trail.FromGRPC(err)
}

// DeleteAllAppSessions removes all application web sessions.
func (c *Client) DeleteAllAppSessions(ctx context.Context) error {
	_, err := c.grpc.DeleteAllAppSessions(ctx, &emptypb.Empty{}, c.callOpts...)
	return trail.FromGRPC(err)
}

// DeleteAllSnowflakeSessions removes all Snowflake web sessions.
func (c *Client) DeleteAllSnowflakeSessions(ctx context.Context) error {
	_, err := c.grpc.DeleteAllAppSessions(ctx, &emptypb.Empty{}, c.callOpts...)
	return trail.FromGRPC(err)
}

// DeleteAllSAMLIdPSessions removes all SAML IdP sessions.
func (c *Client) DeleteAllSAMLIdPSessions(ctx context.Context) error {
	_, err := c.grpc.DeleteAllSAMLIdPSessions(ctx, &emptypb.Empty{}, c.callOpts...)
	return trail.FromGRPC(err)
}

// DeleteUserAppSessions deletes all user’s application sessions.
func (c *Client) DeleteUserAppSessions(ctx context.Context, req *proto.DeleteUserAppSessionsRequest) error {
	_, err := c.grpc.DeleteUserAppSessions(ctx, req, c.callOpts...)
	return trail.FromGRPC(err)
}

// DeleteUserSAMLIdPSessions deletes all user’s SAML IdP sessions.
func (c *Client) DeleteUserSAMLIdPSessions(ctx context.Context, username string) error {
	req := &proto.DeleteUserSAMLIdPSessionsRequest{
		Username: username,
	}
	_, err := c.grpc.DeleteUserSAMLIdPSessions(ctx, req, c.callOpts...)
	return trail.FromGRPC(err)
}

// GenerateAppToken creates a JWT token with application access.
func (c *Client) GenerateAppToken(ctx context.Context, req types.GenerateAppTokenRequest) (string, error) {
	traits := map[string]*wrappers.StringValues{}
	for traitName, traitValues := range req.Traits {
		traits[traitName] = &wrappers.StringValues{
			Values: traitValues,
		}
	}
	resp, err := c.grpc.GenerateAppToken(ctx, &proto.GenerateAppTokenRequest{
		Username: req.Username,
		Roles:    req.Roles,
		Traits:   traits,
		URI:      req.URI,
		Expires:  req.Expires,
	})
	if err != nil {
		return "", trail.FromGRPC(err)
	}

	return resp.GetToken(), nil
}

// GenerateSnowflakeJWT generates JWT in the Snowflake required format.
func (c *Client) GenerateSnowflakeJWT(ctx context.Context, req types.GenerateSnowflakeJWT) (string, error) {
	resp, err := c.grpc.GenerateSnowflakeJWT(ctx, &proto.SnowflakeJWTRequest{
		UserName:    req.Username,
		AccountName: req.Account,
	}, c.callOpts...)
	if err != nil {
		return "", trail.FromGRPC(err)
	}

	return resp.GetToken(), nil
}

// DeleteKubeService deletes a named kubernetes service.
// DELETE IN 13.0.0
func (c *Client) DeleteKubeService(ctx context.Context, name string) error {
	_, err := c.grpc.DeleteKubeService(ctx, &proto.DeleteKubeServiceRequest{
		Name: name,
	}, c.callOpts...)
	return trace.Wrap(err)
}

// DeleteAllKubeServices deletes all registered kubernetes services.
// DELETE IN 13.0.0
func (c *Client) DeleteAllKubeServices(ctx context.Context) error {
	_, err := c.grpc.DeleteAllKubeServices(ctx, &proto.DeleteAllKubeServicesRequest{}, c.callOpts...)
	return trace.Wrap(err)
}

// GetDatabaseServers returns all registered database proxy servers.
func (c *Client) GetDatabaseServers(ctx context.Context, namespace string) ([]types.DatabaseServer, error) {
	resources, err := GetResourcesWithFilters(ctx, c, proto.ListResourcesRequest{
		Namespace:    namespace,
		ResourceType: types.KindDatabaseServer,
	})
	if err != nil {
		return nil, trace.Wrap(err)
	}

	servers, err := types.ResourcesWithLabels(resources).AsDatabaseServers()
	if err != nil {
		return nil, trace.Wrap(err)
	}

	return servers, nil
}

// UpsertDatabaseServer registers a new database proxy server.
func (c *Client) UpsertDatabaseServer(ctx context.Context, server types.DatabaseServer) (*types.KeepAlive, error) {
	s, ok := server.(*types.DatabaseServerV3)
	if !ok {
		return nil, trace.BadParameter("invalid type %T", server)
	}
	keepAlive, err := c.grpc.UpsertDatabaseServer(ctx, &proto.UpsertDatabaseServerRequest{
		Server: s,
	}, c.callOpts...)
	if err != nil {
		return nil, trail.FromGRPC(err)
	}
	return keepAlive, nil
}

// DeleteDatabaseServer removes the specified database proxy server.
func (c *Client) DeleteDatabaseServer(ctx context.Context, namespace, hostID, name string) error {
	_, err := c.grpc.DeleteDatabaseServer(ctx, &proto.DeleteDatabaseServerRequest{
		Namespace: namespace,
		HostID:    hostID,
		Name:      name,
	}, c.callOpts...)
	if err != nil {
		return trail.FromGRPC(err)
	}
	return nil
}

// DeleteAllDatabaseServers removes all registered database proxy servers.
func (c *Client) DeleteAllDatabaseServers(ctx context.Context, namespace string) error {
	_, err := c.grpc.DeleteAllDatabaseServers(ctx, &proto.DeleteAllDatabaseServersRequest{
		Namespace: namespace,
	}, c.callOpts...)
	if err != nil {
		return trail.FromGRPC(err)
	}
	return nil
}

// SignDatabaseCSR generates a client certificate used by proxy when talking
// to a remote database service.
func (c *Client) SignDatabaseCSR(ctx context.Context, req *proto.DatabaseCSRRequest) (*proto.DatabaseCSRResponse, error) {
	resp, err := c.grpc.SignDatabaseCSR(ctx, req, c.callOpts...)
	if err != nil {
		return nil, trail.FromGRPC(err)
	}
	return resp, nil
}

// GenerateDatabaseCert generates client certificate used by a database
// service to authenticate with the database instance.
func (c *Client) GenerateDatabaseCert(ctx context.Context, req *proto.DatabaseCertRequest) (*proto.DatabaseCertResponse, error) {
	resp, err := c.grpc.GenerateDatabaseCert(ctx, req, c.callOpts...)
	if err != nil {
		return nil, trail.FromGRPC(err)
	}
	return resp, nil
}

// GetRole returns role by name
func (c *Client) GetRole(ctx context.Context, name string) (types.Role, error) {
	if name == "" {
		return nil, trace.BadParameter("missing name")
	}
	role, err := c.grpc.GetRole(ctx, &proto.GetRoleRequest{Name: name}, c.callOpts...)
	if err != nil {
		return nil, trail.FromGRPC(err)
	}
	// An old server would send RequireSessionMFA instead of RequireMFAType
	// DELETE IN 13.0.0
	role.CheckSetRequireSessionMFA()
	return role, nil
}

// GetRoles returns a list of roles
func (c *Client) GetRoles(ctx context.Context) ([]types.Role, error) {
	resp, err := c.grpc.GetRoles(ctx, &emptypb.Empty{}, c.callOpts...)
	if err != nil {
		return nil, trail.FromGRPC(err)
	}
	roles := make([]types.Role, 0, len(resp.GetRoles()))
	for _, role := range resp.GetRoles() {
		// An old server would send RequireSessionMFA instead of RequireMFAType
		// DELETE IN 13.0.0
		role.CheckSetRequireSessionMFA()
		roles = append(roles, role)
	}
	return roles, nil
}

// UpsertRole creates or updates role
func (c *Client) UpsertRole(ctx context.Context, role types.Role) error {
	r, ok := role.(*types.RoleV6)
	if !ok {
		return trace.BadParameter("invalid type %T", role)
	}

	// An old server would expect RequireSessionMFA instead of RequireMFAType
	// DELETE IN 13.0.0
	r.CheckSetRequireSessionMFA()

	_, err := c.grpc.UpsertRole(ctx, r, c.callOpts...)
	return trail.FromGRPC(err)
}

// DeleteRole deletes role by name
func (c *Client) DeleteRole(ctx context.Context, name string) error {
	if name == "" {
		return trace.BadParameter("missing name")
	}
	_, err := c.grpc.DeleteRole(ctx, &proto.DeleteRoleRequest{Name: name}, c.callOpts...)
	return trail.FromGRPC(err)
}

func (c *Client) AddMFADevice(ctx context.Context) (proto.AuthService_AddMFADeviceClient, error) {
	stream, err := c.grpc.AddMFADevice(ctx, c.callOpts...)
	if err != nil {
		return nil, trail.FromGRPC(err)
	}
	return stream, nil
}

func (c *Client) DeleteMFADevice(ctx context.Context) (proto.AuthService_DeleteMFADeviceClient, error) {
	stream, err := c.grpc.DeleteMFADevice(ctx, c.callOpts...)
	if err != nil {
		return nil, trail.FromGRPC(err)
	}
	return stream, nil
}

// AddMFADeviceSync adds a new MFA device (nonstream).
func (c *Client) AddMFADeviceSync(ctx context.Context, in *proto.AddMFADeviceSyncRequest) (*proto.AddMFADeviceSyncResponse, error) {
	res, err := c.grpc.AddMFADeviceSync(ctx, in, c.callOpts...)
	return res, trail.FromGRPC(err)
}

// DeleteMFADeviceSync deletes a users MFA device (nonstream).
func (c *Client) DeleteMFADeviceSync(ctx context.Context, in *proto.DeleteMFADeviceSyncRequest) error {
	_, err := c.grpc.DeleteMFADeviceSync(ctx, in, c.callOpts...)
	return trail.FromGRPC(err)
}

func (c *Client) GetMFADevices(ctx context.Context, in *proto.GetMFADevicesRequest) (*proto.GetMFADevicesResponse, error) {
	resp, err := c.grpc.GetMFADevices(ctx, in, c.callOpts...)
	if err != nil {
		return nil, trail.FromGRPC(err)
	}
	return resp, nil
}

func (c *Client) GenerateUserSingleUseCerts(ctx context.Context) (proto.AuthService_GenerateUserSingleUseCertsClient, error) {
	stream, err := c.grpc.GenerateUserSingleUseCerts(ctx, c.callOpts...)
	if err != nil {
		return nil, trail.FromGRPC(err)
	}
	return stream, nil
}

func (c *Client) IsMFARequired(ctx context.Context, req *proto.IsMFARequiredRequest) (*proto.IsMFARequiredResponse, error) {
	resp, err := c.grpc.IsMFARequired(ctx, req, c.callOpts...)
	if err != nil {
		return nil, trail.FromGRPC(err)
	}
	return resp, nil
}

// GetOIDCConnector returns an OIDC connector by name.
func (c *Client) GetOIDCConnector(ctx context.Context, name string, withSecrets bool) (types.OIDCConnector, error) {
	if name == "" {
		return nil, trace.BadParameter("cannot get OIDC Connector, missing name")
	}
	req := &types.ResourceWithSecretsRequest{Name: name, WithSecrets: withSecrets}
	resp, err := c.grpc.GetOIDCConnector(ctx, req, c.callOpts...)
	if err != nil {
		return nil, trail.FromGRPC(err)
	}
	return resp, nil
}

// GetOIDCConnectors returns a list of OIDC connectors.
func (c *Client) GetOIDCConnectors(ctx context.Context, withSecrets bool) ([]types.OIDCConnector, error) {
	req := &types.ResourcesWithSecretsRequest{WithSecrets: withSecrets}
	resp, err := c.grpc.GetOIDCConnectors(ctx, req, c.callOpts...)
	if err != nil {
		return nil, trail.FromGRPC(err)
	}
	oidcConnectors := make([]types.OIDCConnector, len(resp.OIDCConnectors))
	for i, oidcConnector := range resp.OIDCConnectors {
		oidcConnectors[i] = oidcConnector
	}
	return oidcConnectors, nil
}

// UpsertOIDCConnector creates or updates an OIDC connector.
func (c *Client) UpsertOIDCConnector(ctx context.Context, oidcConnector types.OIDCConnector) error {
	connector, ok := oidcConnector.(*types.OIDCConnectorV3)
	if !ok {
		return trace.BadParameter("invalid type %T", oidcConnector)
	}
	_, err := c.grpc.UpsertOIDCConnector(ctx, connector, c.callOpts...)
	return trail.FromGRPC(err)
}

// DeleteOIDCConnector deletes an OIDC connector by name.
func (c *Client) DeleteOIDCConnector(ctx context.Context, name string) error {
	if name == "" {
		return trace.BadParameter("cannot delete OIDC Connector, missing name")
	}
	_, err := c.grpc.DeleteOIDCConnector(ctx, &types.ResourceRequest{Name: name}, c.callOpts...)
	return trail.FromGRPC(err)
}

// CreateOIDCAuthRequest creates OIDCAuthRequest.
func (c *Client) CreateOIDCAuthRequest(ctx context.Context, req types.OIDCAuthRequest) (*types.OIDCAuthRequest, error) {
	resp, err := c.grpc.CreateOIDCAuthRequest(ctx, &req, c.callOpts...)
	if err != nil {
		return nil, trail.FromGRPC(err)
	}
	return resp, nil
}

// GetOIDCAuthRequest gets an OIDCAuthRequest by state token.
func (c *Client) GetOIDCAuthRequest(ctx context.Context, stateToken string) (*types.OIDCAuthRequest, error) {
	req := &proto.GetOIDCAuthRequestRequest{StateToken: stateToken}
	resp, err := c.grpc.GetOIDCAuthRequest(ctx, req, c.callOpts...)
	if err != nil {
		return nil, trail.FromGRPC(err)
	}
	return resp, nil
}

// GetSAMLConnector returns a SAML connector by name.
func (c *Client) GetSAMLConnector(ctx context.Context, name string, withSecrets bool) (types.SAMLConnector, error) {
	if name == "" {
		return nil, trace.BadParameter("cannot get SAML Connector, missing name")
	}
	req := &types.ResourceWithSecretsRequest{Name: name, WithSecrets: withSecrets}
	resp, err := c.grpc.GetSAMLConnector(ctx, req, c.callOpts...)
	if err != nil {
		return nil, trail.FromGRPC(err)
	}
	return resp, nil
}

// GetSAMLConnectors returns a list of SAML connectors.
func (c *Client) GetSAMLConnectors(ctx context.Context, withSecrets bool) ([]types.SAMLConnector, error) {
	req := &types.ResourcesWithSecretsRequest{WithSecrets: withSecrets}
	resp, err := c.grpc.GetSAMLConnectors(ctx, req, c.callOpts...)
	if err != nil {
		return nil, trail.FromGRPC(err)
	}
	samlConnectors := make([]types.SAMLConnector, len(resp.SAMLConnectors))
	for i, samlConnector := range resp.SAMLConnectors {
		samlConnectors[i] = samlConnector
	}
	return samlConnectors, nil
}

// UpsertSAMLConnector creates or updates a SAML connector.
func (c *Client) UpsertSAMLConnector(ctx context.Context, connector types.SAMLConnector) error {
	samlConnectorV2, ok := connector.(*types.SAMLConnectorV2)
	if !ok {
		return trace.BadParameter("invalid type %T", connector)
	}
	_, err := c.grpc.UpsertSAMLConnector(ctx, samlConnectorV2, c.callOpts...)
	return trail.FromGRPC(err)
}

// DeleteSAMLConnector deletes a SAML connector by name.
func (c *Client) DeleteSAMLConnector(ctx context.Context, name string) error {
	if name == "" {
		return trace.BadParameter("cannot delete SAML Connector, missing name")
	}
	_, err := c.grpc.DeleteSAMLConnector(ctx, &types.ResourceRequest{Name: name}, c.callOpts...)
	return trail.FromGRPC(err)
}

// CreateSAMLAuthRequest creates SAMLAuthRequest.
func (c *Client) CreateSAMLAuthRequest(ctx context.Context, req types.SAMLAuthRequest) (*types.SAMLAuthRequest, error) {
	resp, err := c.grpc.CreateSAMLAuthRequest(ctx, &req, c.callOpts...)
	if err != nil {
		return nil, trail.FromGRPC(err)
	}
	return resp, nil
}

// GetSAMLAuthRequest gets a SAMLAuthRequest by id.
func (c *Client) GetSAMLAuthRequest(ctx context.Context, id string) (*types.SAMLAuthRequest, error) {
	req := &proto.GetSAMLAuthRequestRequest{ID: id}
	resp, err := c.grpc.GetSAMLAuthRequest(ctx, req, c.callOpts...)
	if err != nil {
		return nil, trail.FromGRPC(err)
	}
	return resp, nil
}

// GetGithubConnector returns a Github connector by name.
func (c *Client) GetGithubConnector(ctx context.Context, name string, withSecrets bool) (types.GithubConnector, error) {
	if name == "" {
		return nil, trace.BadParameter("cannot get Github Connector, missing name")
	}
	req := &types.ResourceWithSecretsRequest{Name: name, WithSecrets: withSecrets}
	resp, err := c.grpc.GetGithubConnector(ctx, req, c.callOpts...)
	if err != nil {
		return nil, trail.FromGRPC(err)
	}
	return resp, nil
}

// GetGithubConnectors returns a list of Github connectors.
func (c *Client) GetGithubConnectors(ctx context.Context, withSecrets bool) ([]types.GithubConnector, error) {
	req := &types.ResourcesWithSecretsRequest{WithSecrets: withSecrets}
	resp, err := c.grpc.GetGithubConnectors(ctx, req, c.callOpts...)
	if err != nil {
		return nil, trail.FromGRPC(err)
	}
	githubConnectors := make([]types.GithubConnector, len(resp.GithubConnectors))
	for i, githubConnector := range resp.GithubConnectors {
		githubConnectors[i] = githubConnector
	}
	return githubConnectors, nil
}

// UpsertGithubConnector creates or updates a Github connector.
func (c *Client) UpsertGithubConnector(ctx context.Context, connector types.GithubConnector) error {
	githubConnector, ok := connector.(*types.GithubConnectorV3)
	if !ok {
		return trace.BadParameter("invalid type %T", connector)
	}
	_, err := c.grpc.UpsertGithubConnector(ctx, githubConnector, c.callOpts...)
	return trail.FromGRPC(err)
}

// DeleteGithubConnector deletes a Github connector by name.
func (c *Client) DeleteGithubConnector(ctx context.Context, name string) error {
	if name == "" {
		return trace.BadParameter("cannot delete Github Connector, missing name")
	}
	_, err := c.grpc.DeleteGithubConnector(ctx, &types.ResourceRequest{Name: name}, c.callOpts...)
	return trail.FromGRPC(err)
}

// CreateGithubAuthRequest creates GithubAuthRequest.
func (c *Client) CreateGithubAuthRequest(ctx context.Context, req types.GithubAuthRequest) (*types.GithubAuthRequest, error) {
	resp, err := c.grpc.CreateGithubAuthRequest(ctx, &req, c.callOpts...)
	if err != nil {
		return nil, trail.FromGRPC(err)
	}
	return resp, nil
}

// GetGithubAuthRequest gets a GithubAuthRequest by state token.
func (c *Client) GetGithubAuthRequest(ctx context.Context, stateToken string) (*types.GithubAuthRequest, error) {
	req := &proto.GetGithubAuthRequestRequest{StateToken: stateToken}
	resp, err := c.grpc.GetGithubAuthRequest(ctx, req, c.callOpts...)
	if err != nil {
		return nil, trail.FromGRPC(err)
	}
	return resp, nil
}

// GetSSODiagnosticInfo returns SSO diagnostic info records for a specific SSO Auth request.
func (c *Client) GetSSODiagnosticInfo(ctx context.Context, authRequestKind string, authRequestID string) (*types.SSODiagnosticInfo, error) {
	req := &proto.GetSSODiagnosticInfoRequest{AuthRequestKind: authRequestKind, AuthRequestID: authRequestID}
	resp, err := c.grpc.GetSSODiagnosticInfo(ctx, req, c.callOpts...)
	if err != nil {
		return nil, trail.FromGRPC(err)
	}
	return resp, nil
}

// GetTrustedCluster returns a Trusted Cluster by name.
func (c *Client) GetTrustedCluster(ctx context.Context, name string) (types.TrustedCluster, error) {
	if name == "" {
		return nil, trace.BadParameter("cannot get trusted cluster, missing name")
	}
	req := &types.ResourceRequest{Name: name}
	resp, err := c.grpc.GetTrustedCluster(ctx, req, c.callOpts...)
	if err != nil {
		return nil, trail.FromGRPC(err)
	}
	return resp, nil
}

// GetTrustedClusters returns a list of Trusted Clusters.
func (c *Client) GetTrustedClusters(ctx context.Context) ([]types.TrustedCluster, error) {
	resp, err := c.grpc.GetTrustedClusters(ctx, &emptypb.Empty{}, c.callOpts...)
	if err != nil {
		return nil, trail.FromGRPC(err)
	}
	trustedClusters := make([]types.TrustedCluster, len(resp.TrustedClusters))
	for i, trustedCluster := range resp.TrustedClusters {
		trustedClusters[i] = trustedCluster
	}
	return trustedClusters, nil
}

// UpsertTrustedCluster creates or updates a Trusted Cluster.
func (c *Client) UpsertTrustedCluster(ctx context.Context, trusedCluster types.TrustedCluster) (types.TrustedCluster, error) {
	trustedCluster, ok := trusedCluster.(*types.TrustedClusterV2)
	if !ok {
		return nil, trace.BadParameter("invalid type %T", trusedCluster)
	}
	resp, err := c.grpc.UpsertTrustedCluster(ctx, trustedCluster, c.callOpts...)
	if err != nil {
		return nil, trail.FromGRPC(err)
	}
	return resp, nil
}

// DeleteTrustedCluster deletes a Trusted Cluster by name.
func (c *Client) DeleteTrustedCluster(ctx context.Context, name string) error {
	if name == "" {
		return trace.BadParameter("cannot delete trusted cluster, missing name")
	}
	_, err := c.grpc.DeleteTrustedCluster(ctx, &types.ResourceRequest{Name: name}, c.callOpts...)
	return trail.FromGRPC(err)
}

// GetToken returns a provision token by name.
func (c *Client) GetToken(ctx context.Context, name string) (types.ProvisionToken, error) {
	if name == "" {
		return nil, trace.BadParameter("cannot get token, missing name")
	}
	resp, err := c.grpc.GetToken(ctx, &types.ResourceRequest{Name: name}, c.callOpts...)
	if err != nil {
		return nil, trail.FromGRPC(err)
	}
	return resp, nil
}

// GetTokens returns a list of active provision tokens for nodes and users.
func (c *Client) GetTokens(ctx context.Context) ([]types.ProvisionToken, error) {
	resp, err := c.grpc.GetTokens(ctx, &emptypb.Empty{}, c.callOpts...)
	if err != nil {
		return nil, trail.FromGRPC(err)
	}

	tokens := make([]types.ProvisionToken, len(resp.ProvisionTokens))
	for i, token := range resp.ProvisionTokens {
		tokens[i] = token
	}
	return tokens, nil
}

// UpsertToken creates or updates a provision token.
func (c *Client) UpsertToken(ctx context.Context, token types.ProvisionToken) error {
	tokenV2, ok := token.(*types.ProvisionTokenV2)
	if !ok {
		return trace.BadParameter("invalid type %T", token)
	}

	_, err := c.grpc.UpsertTokenV2(ctx, &proto.UpsertTokenV2Request{
		Token: &proto.UpsertTokenV2Request_V2{
			V2: tokenV2,
		},
	})
	if err != nil {
		err := trail.FromGRPC(err)
		if trace.IsNotImplemented(err) {
			_, err := c.grpc.UpsertToken(ctx, tokenV2, c.callOpts...)
			return trail.FromGRPC(err)
		}
		return err
	}
	return nil
}

// CreateToken creates a provision token.
func (c *Client) CreateToken(ctx context.Context, token types.ProvisionToken) error {
	tokenV2, ok := token.(*types.ProvisionTokenV2)
	if !ok {
		return trace.BadParameter("invalid type %T", token)
	}

	_, err := c.grpc.CreateTokenV2(ctx, &proto.CreateTokenV2Request{
		Token: &proto.CreateTokenV2Request_V2{
			V2: tokenV2,
		},
	})
	if err != nil {
		err := trail.FromGRPC(err)
		if trace.IsNotImplemented(err) {
			_, err := c.grpc.CreateToken(ctx, tokenV2, c.callOpts...)
			return trail.FromGRPC(err)
		}
		return err
	}
	return nil
}

// DeleteToken deletes a provision token by name.
func (c *Client) DeleteToken(ctx context.Context, name string) error {
	if name == "" {
		return trace.BadParameter("cannot delete token, missing name")
	}
	_, err := c.grpc.DeleteToken(ctx, &types.ResourceRequest{Name: name}, c.callOpts...)
	return trail.FromGRPC(err)
}

// GetNode returns a node by name and namespace.
func (c *Client) GetNode(ctx context.Context, namespace, name string) (types.Server, error) {
	resp, err := c.grpc.GetNode(ctx, &types.ResourceInNamespaceRequest{
		Name:      name,
		Namespace: namespace,
	}, c.callOpts...)
	if err != nil {
		return nil, trail.FromGRPC(err)
	}
	return resp, nil
}

// GetNodes returns a complete list of nodes that the user has access to in the given namespace.
func (c *Client) GetNodes(ctx context.Context, namespace string) ([]types.Server, error) {
	resources, err := GetResourcesWithFilters(ctx, c, proto.ListResourcesRequest{
		ResourceType: types.KindNode,
		Namespace:    namespace,
	})
	if err != nil {
		return nil, trace.Wrap(err)
	}

	servers, err := types.ResourcesWithLabels(resources).AsServers()
	if err != nil {
		return nil, trace.Wrap(err)
	}

	return servers, nil
}

// UpsertNode is used by SSH servers to report their presence
// to the auth servers in form of heartbeat expiring after ttl period.
func (c *Client) UpsertNode(ctx context.Context, node types.Server) (*types.KeepAlive, error) {
	if node.GetNamespace() == "" {
		return nil, trace.BadParameter("missing node namespace")
	}
	serverV2, ok := node.(*types.ServerV2)
	if !ok {
		return nil, trace.BadParameter("invalid type %T", node)
	}
	keepAlive, err := c.grpc.UpsertNode(ctx, serverV2, c.callOpts...)
	if err != nil {
		return nil, trail.FromGRPC(err)
	}
	return keepAlive, nil
}

// DeleteNode deletes a node by name and namespace.
func (c *Client) DeleteNode(ctx context.Context, namespace, name string) error {
	if namespace == "" {
		return trace.BadParameter("missing parameter namespace")
	}
	if name == "" {
		return trace.BadParameter("missing parameter name")
	}
	_, err := c.grpc.DeleteNode(ctx, &types.ResourceInNamespaceRequest{
		Name:      name,
		Namespace: namespace,
	}, c.callOpts...)
	return trail.FromGRPC(err)
}

// DeleteAllNodes deletes all nodes in a given namespace.
func (c *Client) DeleteAllNodes(ctx context.Context, namespace string) error {
	if namespace == "" {
		return trace.BadParameter("missing parameter namespace")
	}
	_, err := c.grpc.DeleteAllNodes(ctx, &types.ResourcesInNamespaceRequest{Namespace: namespace}, c.callOpts...)
	return trail.FromGRPC(err)
}

// StreamSessionEvents streams audit events from a given session recording.
func (c *Client) StreamSessionEvents(ctx context.Context, sessionID string, startIndex int64) (chan events.AuditEvent, chan error) {
	request := &proto.StreamSessionEventsRequest{
		SessionID:  sessionID,
		StartIndex: int32(startIndex),
	}

	ch := make(chan events.AuditEvent)
	e := make(chan error, 1)

	stream, err := c.grpc.StreamSessionEvents(ctx, request)
	if err != nil {
		e <- trace.Wrap(err)
		return ch, e
	}

	go func() {
	outer:
		for {
			oneOf, err := stream.Recv()
			if err != nil {
				if err != io.EOF {
					e <- trace.Wrap(trail.FromGRPC(err))
				} else {
					close(ch)
				}

				break outer
			}

			event, err := events.FromOneOf(*oneOf)
			if err != nil {
				e <- trace.Wrap(trail.FromGRPC(err))
				break outer
			}

			select {
			case ch <- event:
			case <-ctx.Done():
				e <- trace.Wrap(ctx.Err())
				break outer
			}
		}
	}()

	return ch, e
}

// SearchEvents allows searching for events with a full pagination support.
func (c *Client) SearchEvents(ctx context.Context, fromUTC, toUTC time.Time, namespace string, eventTypes []string, limit int, order types.EventOrder, startKey string) ([]events.AuditEvent, string, error) {
	request := &proto.GetEventsRequest{
		Namespace:  namespace,
		StartDate:  fromUTC,
		EndDate:    toUTC,
		EventTypes: eventTypes,
		Limit:      int32(limit),
		StartKey:   startKey,
		Order:      proto.Order(order),
	}

	response, err := c.grpc.GetEvents(ctx, request, c.callOpts...)
	if err != nil {
		return nil, "", trail.FromGRPC(err)
	}

	decodedEvents := make([]events.AuditEvent, 0, len(response.Items))
	for _, rawEvent := range response.Items {
		event, err := events.FromOneOf(*rawEvent)
		if err != nil {
			if trace.IsBadParameter(err) {
				log.Warnf("skipping unknown event: %v", err)
				continue
			}
			return nil, "", trace.Wrap(err)
		}
		decodedEvents = append(decodedEvents, event)
	}

	return decodedEvents, response.LastKey, nil
}

// SearchSessionEvents allows searching for session events with a full pagination support.
func (c *Client) SearchSessionEvents(ctx context.Context, fromUTC time.Time, toUTC time.Time, limit int, order types.EventOrder, startKey string) ([]events.AuditEvent, string, error) {
	request := &proto.GetSessionEventsRequest{
		StartDate: fromUTC,
		EndDate:   toUTC,
		Limit:     int32(limit),
		StartKey:  startKey,
		Order:     proto.Order(order),
	}

	response, err := c.grpc.GetSessionEvents(ctx, request, c.callOpts...)
	if err != nil {
		return nil, "", trail.FromGRPC(err)
	}

	decodedEvents := make([]events.AuditEvent, 0, len(response.Items))
	for _, rawEvent := range response.Items {
		event, err := events.FromOneOf(*rawEvent)
		if err != nil {
			return nil, "", trace.Wrap(err)
		}
		decodedEvents = append(decodedEvents, event)
	}

	return decodedEvents, response.LastKey, nil
}

// GetClusterNetworkingConfig gets cluster networking configuration.
func (c *Client) GetClusterNetworkingConfig(ctx context.Context) (types.ClusterNetworkingConfig, error) {
	resp, err := c.grpc.GetClusterNetworkingConfig(ctx, &emptypb.Empty{}, c.callOpts...)
	if err != nil {
		return nil, trail.FromGRPC(err)
	}
	return resp, nil
}

// SetClusterNetworkingConfig sets cluster networking configuration.
func (c *Client) SetClusterNetworkingConfig(ctx context.Context, netConfig types.ClusterNetworkingConfig) error {
	netConfigV2, ok := netConfig.(*types.ClusterNetworkingConfigV2)
	if !ok {
		return trace.BadParameter("invalid type %T", netConfig)
	}
	_, err := c.grpc.SetClusterNetworkingConfig(ctx, netConfigV2, c.callOpts...)
	return trail.FromGRPC(err)
}

// ResetClusterNetworkingConfig resets cluster networking configuration to defaults.
func (c *Client) ResetClusterNetworkingConfig(ctx context.Context) error {
	_, err := c.grpc.ResetClusterNetworkingConfig(ctx, &emptypb.Empty{}, c.callOpts...)
	return trail.FromGRPC(err)
}

// GetSessionRecordingConfig gets session recording configuration.
func (c *Client) GetSessionRecordingConfig(ctx context.Context) (types.SessionRecordingConfig, error) {
	resp, err := c.grpc.GetSessionRecordingConfig(ctx, &emptypb.Empty{}, c.callOpts...)
	if err != nil {
		return nil, trail.FromGRPC(err)
	}
	return resp, nil
}

// SetSessionRecordingConfig sets session recording configuration.
func (c *Client) SetSessionRecordingConfig(ctx context.Context, recConfig types.SessionRecordingConfig) error {
	recConfigV2, ok := recConfig.(*types.SessionRecordingConfigV2)
	if !ok {
		return trace.BadParameter("invalid type %T", recConfig)
	}
	_, err := c.grpc.SetSessionRecordingConfig(ctx, recConfigV2, c.callOpts...)
	return trail.FromGRPC(err)
}

// ResetSessionRecordingConfig resets session recording configuration to defaults.
func (c *Client) ResetSessionRecordingConfig(ctx context.Context) error {
	_, err := c.grpc.ResetSessionRecordingConfig(ctx, &emptypb.Empty{}, c.callOpts...)
	return trail.FromGRPC(err)
}

// GetAuthPreference gets cluster auth preference.
func (c *Client) GetAuthPreference(ctx context.Context) (types.AuthPreference, error) {
	pref, err := c.grpc.GetAuthPreference(ctx, &emptypb.Empty{}, c.callOpts...)
	if err != nil {
		return nil, trail.FromGRPC(err)
	}
	// An old server would send RequireSessionMFA instead of RequireMFAType
	// DELETE IN 13.0.0
	pref.CheckSetRequireSessionMFA()
	return pref, nil
}

// SetAuthPreference sets cluster auth preference.
func (c *Client) SetAuthPreference(ctx context.Context, authPref types.AuthPreference) error {
	authPrefV2, ok := authPref.(*types.AuthPreferenceV2)
	if !ok {
		return trace.BadParameter("invalid type %T", authPref)
	}
	// An old server would send RequireSessionMFA instead of RequireMFAType
	// DELETE IN 13.0.0
	authPrefV2.CheckSetRequireSessionMFA()
	_, err := c.grpc.SetAuthPreference(ctx, authPrefV2, c.callOpts...)
	return trail.FromGRPC(err)
}

// ResetAuthPreference resets cluster auth preference to defaults.
func (c *Client) ResetAuthPreference(ctx context.Context) error {
	_, err := c.grpc.ResetAuthPreference(ctx, &emptypb.Empty{}, c.callOpts...)
	return trail.FromGRPC(err)
}

// GetClusterAuditConfig gets cluster audit configuration.
func (c *Client) GetClusterAuditConfig(ctx context.Context) (types.ClusterAuditConfig, error) {
	resp, err := c.grpc.GetClusterAuditConfig(ctx, &emptypb.Empty{}, c.callOpts...)
	if err != nil {
		return nil, trail.FromGRPC(err)
	}
	return resp, nil
}

// GetInstaller gets all installer script resources
func (c *Client) GetInstallers(ctx context.Context) ([]types.Installer, error) {
	resp, err := c.grpc.GetInstallers(ctx, &emptypb.Empty{}, c.callOpts...)
	if err != nil {
		return nil, trail.FromGRPC(err)
	}
	installers := make([]types.Installer, len(resp.Installers))
	for i, inst := range resp.Installers {
		installers[i] = inst
	}
	return installers, nil
}

// GetInstaller gets the cluster installer resource
func (c *Client) GetInstaller(ctx context.Context, name string) (types.Installer, error) {
	resp, err := c.grpc.GetInstaller(ctx, &types.ResourceRequest{Name: name}, c.callOpts...)
	if err != nil {
		return nil, trail.FromGRPC(err)
	}
	return resp, nil
}

// SetInstaller sets the cluster installer resource
func (c *Client) SetInstaller(ctx context.Context, inst types.Installer) error {
	instV1, ok := inst.(*types.InstallerV1)
	if !ok {
		return trace.BadParameter("invalid type %T", inst)
	}
	_, err := c.grpc.SetInstaller(ctx, instV1, c.callOpts...)
	return trail.FromGRPC(err)
}

// DeleteInstaller deletes the cluster installer resource
func (c *Client) DeleteInstaller(ctx context.Context, name string) error {
	_, err := c.grpc.DeleteInstaller(ctx, &types.ResourceRequest{Name: name}, c.callOpts...)
	return trail.FromGRPC(err)
}

// DeleteAllInstallers deletes all the installer resources.
func (c *Client) DeleteAllInstallers(ctx context.Context) error {
	_, err := c.grpc.DeleteAllInstallers(ctx, &emptypb.Empty{}, c.callOpts...)
	return trail.FromGRPC(err)
}

// GetLock gets a lock by name.
func (c *Client) GetLock(ctx context.Context, name string) (types.Lock, error) {
	if name == "" {
		return nil, trace.BadParameter("missing lock name")
	}
	resp, err := c.grpc.GetLock(ctx, &proto.GetLockRequest{Name: name}, c.callOpts...)
	if err != nil {
		return nil, trail.FromGRPC(err)
	}
	return resp, nil
}

// GetLocks gets all/in-force locks that match at least one of the targets when specified.
func (c *Client) GetLocks(ctx context.Context, inForceOnly bool, targets ...types.LockTarget) ([]types.Lock, error) {
	targetPtrs := make([]*types.LockTarget, len(targets))
	for i := range targets {
		targetPtrs[i] = &targets[i]
	}
	resp, err := c.grpc.GetLocks(ctx, &proto.GetLocksRequest{
		InForceOnly: inForceOnly,
		Targets:     targetPtrs,
	}, c.callOpts...)
	if err != nil {
		return nil, trail.FromGRPC(err)
	}
	locks := make([]types.Lock, 0, len(resp.Locks))
	for _, lock := range resp.Locks {
		locks = append(locks, lock)
	}
	return locks, nil
}

// UpsertLock upserts a lock.
func (c *Client) UpsertLock(ctx context.Context, lock types.Lock) error {
	lockV2, ok := lock.(*types.LockV2)
	if !ok {
		return trace.BadParameter("invalid type %T", lock)
	}
	_, err := c.grpc.UpsertLock(ctx, lockV2, c.callOpts...)
	return trail.FromGRPC(err)
}

// DeleteLock deletes a lock.
func (c *Client) DeleteLock(ctx context.Context, name string) error {
	if name == "" {
		return trace.BadParameter("missing lock name")
	}
	_, err := c.grpc.DeleteLock(ctx, &proto.DeleteLockRequest{Name: name}, c.callOpts...)
	return trail.FromGRPC(err)
}

// ReplaceRemoteLocks replaces the set of locks associated with a remote cluster.
func (c *Client) ReplaceRemoteLocks(ctx context.Context, clusterName string, locks []types.Lock) error {
	if clusterName == "" {
		return trace.BadParameter("missing cluster name")
	}
	lockV2s := make([]*types.LockV2, 0, len(locks))
	for _, lock := range locks {
		lockV2, ok := lock.(*types.LockV2)
		if !ok {
			return trace.BadParameter("unexpected lock type %T", lock)
		}
		lockV2s = append(lockV2s, lockV2)
	}
	_, err := c.grpc.ReplaceRemoteLocks(ctx, &proto.ReplaceRemoteLocksRequest{
		ClusterName: clusterName,
		Locks:       lockV2s,
	}, c.callOpts...)
	return trail.FromGRPC(err)
}

// GetNetworkRestrictions retrieves the network restrictions
func (c *Client) GetNetworkRestrictions(ctx context.Context) (types.NetworkRestrictions, error) {
	nr, err := c.grpc.GetNetworkRestrictions(ctx, &emptypb.Empty{}, c.callOpts...)
	if err != nil {
		return nil, trail.FromGRPC(err)
	}
	return nr, nil
}

// SetNetworkRestrictions updates the network restrictions
func (c *Client) SetNetworkRestrictions(ctx context.Context, nr types.NetworkRestrictions) error {
	restrictionsV4, ok := nr.(*types.NetworkRestrictionsV4)
	if !ok {
		return trace.BadParameter("invalid type %T", nr)
	}
	_, err := c.grpc.SetNetworkRestrictions(ctx, restrictionsV4, c.callOpts...)
	if err != nil {
		return trail.FromGRPC(err)
	}
	return nil
}

// DeleteNetworkRestrictions deletes the network restrictions
func (c *Client) DeleteNetworkRestrictions(ctx context.Context) error {
	_, err := c.grpc.DeleteNetworkRestrictions(ctx, &emptypb.Empty{}, c.callOpts...)
	if err != nil {
		return trail.FromGRPC(err)
	}
	return nil
}

// CreateApp creates a new application resource.
func (c *Client) CreateApp(ctx context.Context, app types.Application) error {
	appV3, ok := app.(*types.AppV3)
	if !ok {
		return trace.BadParameter("unsupported application type %T", app)
	}
	_, err := c.grpc.CreateApp(ctx, appV3, c.callOpts...)
	return trail.FromGRPC(err)
}

// UpdateApp updates existing application resource.
func (c *Client) UpdateApp(ctx context.Context, app types.Application) error {
	appV3, ok := app.(*types.AppV3)
	if !ok {
		return trace.BadParameter("unsupported application type %T", app)
	}
	_, err := c.grpc.UpdateApp(ctx, appV3, c.callOpts...)
	return trail.FromGRPC(err)
}

// GetApp returns the specified application resource.
func (c *Client) GetApp(ctx context.Context, name string) (types.Application, error) {
	if name == "" {
		return nil, trace.BadParameter("missing application name")
	}
	app, err := c.grpc.GetApp(ctx, &types.ResourceRequest{Name: name}, c.callOpts...)
	if err != nil {
		return nil, trail.FromGRPC(err)
	}
	return app, nil
}

// GetApps returns all application resources.
func (c *Client) GetApps(ctx context.Context) ([]types.Application, error) {
	items, err := c.grpc.GetApps(ctx, &emptypb.Empty{}, c.callOpts...)
	if err != nil {
		return nil, trail.FromGRPC(err)
	}
	apps := make([]types.Application, len(items.Apps))
	for i := range items.Apps {
		apps[i] = items.Apps[i]
	}
	return apps, nil
}

// DeleteApp deletes specified application resource.
func (c *Client) DeleteApp(ctx context.Context, name string) error {
	_, err := c.grpc.DeleteApp(ctx, &types.ResourceRequest{Name: name}, c.callOpts...)
	return trail.FromGRPC(err)
}

// DeleteAllApps deletes all application resources.
func (c *Client) DeleteAllApps(ctx context.Context) error {
	_, err := c.grpc.DeleteAllApps(ctx, &emptypb.Empty{}, c.callOpts...)
	return trail.FromGRPC(err)
}

// CreateKubernetesCluster creates a new kubernetes cluster resource.
func (c *Client) CreateKubernetesCluster(ctx context.Context, cluster types.KubeCluster) error {
	kubeClusterV3, ok := cluster.(*types.KubernetesClusterV3)
	if !ok {
		return trace.BadParameter("unsupported kubernetes cluster type %T", cluster)
	}
	_, err := c.grpc.CreateKubernetesCluster(ctx, kubeClusterV3, c.callOpts...)
	return trail.FromGRPC(err)
}

// UpdateKubernetesCluster updates existing kubernetes cluster resource.
func (c *Client) UpdateKubernetesCluster(ctx context.Context, cluster types.KubeCluster) error {
	kubeClusterV3, ok := cluster.(*types.KubernetesClusterV3)
	if !ok {
		return trace.BadParameter("unsupported kubernetes cluster type %T", cluster)
	}
	_, err := c.grpc.UpdateKubernetesCluster(ctx, kubeClusterV3, c.callOpts...)
	return trail.FromGRPC(err)
}

// GetKubernetesCluster returns the specified kubernetes resource.
func (c *Client) GetKubernetesCluster(ctx context.Context, name string) (types.KubeCluster, error) {
	if name == "" {
		return nil, trace.BadParameter("missing kubernetes cluster name")
	}
	cluster, err := c.grpc.GetKubernetesCluster(ctx, &types.ResourceRequest{Name: name}, c.callOpts...)
	if err != nil {
		return nil, trail.FromGRPC(err)
	}
	return cluster, nil
}

// GetKubernetesClusters returns all kubernetes cluster resources.
func (c *Client) GetKubernetesClusters(ctx context.Context) ([]types.KubeCluster, error) {
	items, err := c.grpc.GetKubernetesClusters(ctx, &emptypb.Empty{}, c.callOpts...)
	if err != nil {
		return nil, trail.FromGRPC(err)
	}
	clusters := make([]types.KubeCluster, len(items.KubernetesClusters))
	for i := range items.KubernetesClusters {
		clusters[i] = items.KubernetesClusters[i]
	}
	return clusters, nil
}

// DeleteKubernetesCluster deletes specified kubernetes cluster resource.
func (c *Client) DeleteKubernetesCluster(ctx context.Context, name string) error {
	_, err := c.grpc.DeleteKubernetesCluster(ctx, &types.ResourceRequest{Name: name}, c.callOpts...)
	return trail.FromGRPC(err)
}

// DeleteAllKubernetesClusters deletes all kubernetes cluster resources.
func (c *Client) DeleteAllKubernetesClusters(ctx context.Context) error {
	_, err := c.grpc.DeleteAllKubernetesClusters(ctx, &emptypb.Empty{}, c.callOpts...)
	return trail.FromGRPC(err)
}

// CreateDatabase creates a new database resource.
func (c *Client) CreateDatabase(ctx context.Context, database types.Database) error {
	databaseV3, ok := database.(*types.DatabaseV3)
	if !ok {
		return trace.BadParameter("unsupported database type %T", database)
	}
	_, err := c.grpc.CreateDatabase(ctx, databaseV3, c.callOpts...)
	return trail.FromGRPC(err)
}

// UpdateDatabase updates existing database resource.
func (c *Client) UpdateDatabase(ctx context.Context, database types.Database) error {
	databaseV3, ok := database.(*types.DatabaseV3)
	if !ok {
		return trace.BadParameter("unsupported database type %T", database)
	}
	_, err := c.grpc.UpdateDatabase(ctx, databaseV3, c.callOpts...)
	return trail.FromGRPC(err)
}

// GetDatabase returns the specified database resource.
func (c *Client) GetDatabase(ctx context.Context, name string) (types.Database, error) {
	if name == "" {
		return nil, trace.BadParameter("missing database name")
	}
	database, err := c.grpc.GetDatabase(ctx, &types.ResourceRequest{Name: name}, c.callOpts...)
	if err != nil {
		return nil, trail.FromGRPC(err)
	}
	return database, nil
}

// GetDatabases returns all database resources.
func (c *Client) GetDatabases(ctx context.Context) ([]types.Database, error) {
	items, err := c.grpc.GetDatabases(ctx, &emptypb.Empty{}, c.callOpts...)
	if err != nil {
		return nil, trail.FromGRPC(err)
	}
	databases := make([]types.Database, len(items.Databases))
	for i := range items.Databases {
		databases[i] = items.Databases[i]
	}
	return databases, nil
}

// DeleteDatabase deletes specified database resource.
func (c *Client) DeleteDatabase(ctx context.Context, name string) error {
	_, err := c.grpc.DeleteDatabase(ctx, &types.ResourceRequest{Name: name}, c.callOpts...)
	return trail.FromGRPC(err)
}

// DeleteAllDatabases deletes all database resources.
func (c *Client) DeleteAllDatabases(ctx context.Context) error {
	_, err := c.grpc.DeleteAllDatabases(ctx, &emptypb.Empty{}, c.callOpts...)
	return trail.FromGRPC(err)
}

// UpsertDatabaseService creates or updates existing DatabaseService resource.
func (c *Client) UpsertDatabaseService(ctx context.Context, service types.DatabaseService) (*types.KeepAlive, error) {
	serviceV1, ok := service.(*types.DatabaseServiceV1)
	if !ok {
		return nil, trace.BadParameter("unsupported DatabaseService type %T", serviceV1)
	}
	keepAlive, err := c.grpc.UpsertDatabaseService(ctx, &proto.UpsertDatabaseServiceRequest{
		Service: serviceV1,
	}, c.callOpts...)

	return keepAlive, trail.FromGRPC(err)
}

// DeleteDatabaseService deletes a specific DatabaseService resource.
func (c *Client) DeleteDatabaseService(ctx context.Context, name string) error {
	_, err := c.grpc.DeleteDatabaseService(ctx, &types.ResourceRequest{Name: name}, c.callOpts...)
	return trail.FromGRPC(err)
}

// DeleteAllDatabaseServices deletes all DatabaseService resources.
// If an error occurs, a partial delete may happen.
func (c *Client) DeleteAllDatabaseServices(ctx context.Context) error {
	_, err := c.grpc.DeleteAllDatabaseServices(ctx, &proto.DeleteAllDatabaseServicesRequest{}, c.callOpts...)
	return trail.FromGRPC(err)
}

// GetWindowsDesktopServices returns all registered windows desktop services.
func (c *Client) GetWindowsDesktopServices(ctx context.Context) ([]types.WindowsDesktopService, error) {
	resp, err := c.grpc.GetWindowsDesktopServices(ctx, &emptypb.Empty{}, c.callOpts...)
	if err != nil {
		return nil, trail.FromGRPC(err)
	}
	services := make([]types.WindowsDesktopService, 0, len(resp.GetServices()))
	for _, service := range resp.GetServices() {
		services = append(services, service)
	}
	return services, nil
}

// GetWindowsDesktopService returns a registered windows desktop service by name.
func (c *Client) GetWindowsDesktopService(ctx context.Context, name string) (types.WindowsDesktopService, error) {
	resp, err := c.grpc.GetWindowsDesktopService(ctx, &proto.GetWindowsDesktopServiceRequest{Name: name}, c.callOpts...)
	if err != nil {
		return nil, trail.FromGRPC(err)
	}
	return resp.GetService(), nil
}

// UpsertWindowsDesktopService registers a new windows desktop service.
func (c *Client) UpsertWindowsDesktopService(ctx context.Context, service types.WindowsDesktopService) (*types.KeepAlive, error) {
	s, ok := service.(*types.WindowsDesktopServiceV3)
	if !ok {
		return nil, trace.BadParameter("invalid type %T", service)
	}
	keepAlive, err := c.grpc.UpsertWindowsDesktopService(ctx, s, c.callOpts...)
	if err != nil {
		return nil, trail.FromGRPC(err)
	}
	return keepAlive, nil
}

// DeleteWindowsDesktopService removes the specified windows desktop service.
func (c *Client) DeleteWindowsDesktopService(ctx context.Context, name string) error {
	_, err := c.grpc.DeleteWindowsDesktopService(ctx, &proto.DeleteWindowsDesktopServiceRequest{
		Name: name,
	}, c.callOpts...)
	if err != nil {
		return trail.FromGRPC(err)
	}
	return nil
}

// DeleteAllWindowsDesktopServices removes all registered windows desktop services.
func (c *Client) DeleteAllWindowsDesktopServices(ctx context.Context) error {
	_, err := c.grpc.DeleteAllWindowsDesktopServices(ctx, &emptypb.Empty{}, c.callOpts...)
	if err != nil {
		return trail.FromGRPC(err)
	}
	return nil
}

// GetWindowsDesktops returns all registered windows desktop hosts.
func (c *Client) GetWindowsDesktops(ctx context.Context, filter types.WindowsDesktopFilter) ([]types.WindowsDesktop, error) {
	resp, err := c.grpc.GetWindowsDesktops(ctx, &filter, c.callOpts...)
	if err != nil {
		return nil, trail.FromGRPC(err)
	}
	desktops := make([]types.WindowsDesktop, 0, len(resp.GetDesktops()))
	for _, desktop := range resp.GetDesktops() {
		desktops = append(desktops, desktop)
	}
	return desktops, nil
}

// CreateWindowsDesktop registers a new windows desktop host.
func (c *Client) CreateWindowsDesktop(ctx context.Context, desktop types.WindowsDesktop) error {
	d, ok := desktop.(*types.WindowsDesktopV3)
	if !ok {
		return trace.BadParameter("invalid type %T", desktop)
	}
	_, err := c.grpc.CreateWindowsDesktop(ctx, d, c.callOpts...)
	return trail.FromGRPC(err)
}

// UpdateWindowsDesktop updates an existing windows desktop host.
func (c *Client) UpdateWindowsDesktop(ctx context.Context, desktop types.WindowsDesktop) error {
	d, ok := desktop.(*types.WindowsDesktopV3)
	if !ok {
		return trace.BadParameter("invalid type %T", desktop)
	}
	_, err := c.grpc.UpdateWindowsDesktop(ctx, d, c.callOpts...)
	return trail.FromGRPC(err)
}

// UpsertWindowsDesktop updates a windows desktop resource, creating it if it doesn't exist.
func (c *Client) UpsertWindowsDesktop(ctx context.Context, desktop types.WindowsDesktop) error {
	d, ok := desktop.(*types.WindowsDesktopV3)
	if !ok {
		return trace.BadParameter("invalid type %T", desktop)
	}
	_, err := c.grpc.UpsertWindowsDesktop(ctx, d, c.callOpts...)
	return trail.FromGRPC(err)
}

// DeleteWindowsDesktop removes the specified windows desktop host.
// Note: unlike GetWindowsDesktops, this will delete at-most one desktop.
// Passing an empty host ID will not trigger "delete all" behavior. To delete
// all desktops, use DeleteAllWindowsDesktops.
func (c *Client) DeleteWindowsDesktop(ctx context.Context, hostID, name string) error {
	_, err := c.grpc.DeleteWindowsDesktop(ctx, &proto.DeleteWindowsDesktopRequest{
		Name:   name,
		HostID: hostID,
	}, c.callOpts...)
	if err != nil {
		return trail.FromGRPC(err)
	}
	return nil
}

// DeleteAllWindowsDesktops removes all registered windows desktop hosts.
func (c *Client) DeleteAllWindowsDesktops(ctx context.Context) error {
	_, err := c.grpc.DeleteAllWindowsDesktops(ctx, &emptypb.Empty{}, c.callOpts...)
	if err != nil {
		return trail.FromGRPC(err)
	}
	return nil
}

// GenerateWindowsDesktopCert generates client certificate for Windows RDP authentication.
func (c *Client) GenerateWindowsDesktopCert(ctx context.Context, req *proto.WindowsDesktopCertRequest) (*proto.WindowsDesktopCertResponse, error) {
	resp, err := c.grpc.GenerateWindowsDesktopCert(ctx, req, c.callOpts...)
	if err != nil {
		return nil, trail.FromGRPC(err)
	}
	return resp, nil
}

// ChangeUserAuthentication allows a user with a reset or invite token to change their password and if enabled also adds a new mfa device.
// Upon success, creates new web session and creates new set of recovery codes (if user meets requirements).
func (c *Client) ChangeUserAuthentication(ctx context.Context, req *proto.ChangeUserAuthenticationRequest) (*proto.ChangeUserAuthenticationResponse, error) {
	res, err := c.grpc.ChangeUserAuthentication(ctx, req, c.callOpts...)
	return res, trail.FromGRPC(err)
}

// StartAccountRecovery creates a recovery start token for a user who successfully verified their username and their recovery code.
// This token is used as part of a URL that will be emailed to the user (not done in this request).
// Represents step 1 of the account recovery process.
func (c *Client) StartAccountRecovery(ctx context.Context, req *proto.StartAccountRecoveryRequest) (types.UserToken, error) {
	res, err := c.grpc.StartAccountRecovery(ctx, req, c.callOpts...)
	return res, trail.FromGRPC(err)
}

// VerifyAccountRecovery creates a recovery approved token after successful verification of users password or second factor
// (authn depending on what user needed to recover). This token will allow users to perform protected actions while not logged in.
// Represents step 2 of the account recovery process after RPC StartAccountRecovery.
func (c *Client) VerifyAccountRecovery(ctx context.Context, req *proto.VerifyAccountRecoveryRequest) (types.UserToken, error) {
	res, err := c.grpc.VerifyAccountRecovery(ctx, req, c.callOpts...)
	return res, trail.FromGRPC(err)
}

// CompleteAccountRecovery sets a new password or adds a new mfa device,
// allowing user to regain access to their account using the new credentials.
// Represents the last step in the account recovery process after RPC's StartAccountRecovery and VerifyAccountRecovery.
func (c *Client) CompleteAccountRecovery(ctx context.Context, req *proto.CompleteAccountRecoveryRequest) error {
	_, err := c.grpc.CompleteAccountRecovery(ctx, req, c.callOpts...)
	return trail.FromGRPC(err)
}

// CreateAccountRecoveryCodes creates new set of recovery codes for a user, replacing and invalidating any previously owned codes.
func (c *Client) CreateAccountRecoveryCodes(ctx context.Context, req *proto.CreateAccountRecoveryCodesRequest) (*proto.RecoveryCodes, error) {
	res, err := c.grpc.CreateAccountRecoveryCodes(ctx, req, c.callOpts...)
	return res, trail.FromGRPC(err)
}

// GetAccountRecoveryToken returns a user token resource after verifying the token in
// request is not expired and is of the correct recovery type.
func (c *Client) GetAccountRecoveryToken(ctx context.Context, req *proto.GetAccountRecoveryTokenRequest) (types.UserToken, error) {
	res, err := c.grpc.GetAccountRecoveryToken(ctx, req, c.callOpts...)
	return res, trail.FromGRPC(err)
}

// GetAccountRecoveryCodes returns the user in context their recovery codes resource without any secrets.
func (c *Client) GetAccountRecoveryCodes(ctx context.Context, req *proto.GetAccountRecoveryCodesRequest) (*proto.RecoveryCodes, error) {
	res, err := c.grpc.GetAccountRecoveryCodes(ctx, req, c.callOpts...)
	return res, trail.FromGRPC(err)
}

// CreateAuthenticateChallenge creates and returns MFA challenges for a users registered MFA devices.
func (c *Client) CreateAuthenticateChallenge(ctx context.Context, in *proto.CreateAuthenticateChallengeRequest) (*proto.MFAAuthenticateChallenge, error) {
	resp, err := c.grpc.CreateAuthenticateChallenge(ctx, in, c.callOpts...)
	return resp, trail.FromGRPC(err)
}

// CreatePrivilegeToken is implemented by AuthService.CreatePrivilegeToken.
func (c *Client) CreatePrivilegeToken(ctx context.Context, req *proto.CreatePrivilegeTokenRequest) (*types.UserTokenV3, error) {
	resp, err := c.grpc.CreatePrivilegeToken(ctx, req, c.callOpts...)
	return resp, trail.FromGRPC(err)
}

// CreateRegisterChallenge creates and returns MFA register challenge for a new MFA device.
func (c *Client) CreateRegisterChallenge(ctx context.Context, in *proto.CreateRegisterChallengeRequest) (*proto.MFARegisterChallenge, error) {
	resp, err := c.grpc.CreateRegisterChallenge(ctx, in, c.callOpts...)
	return resp, trail.FromGRPC(err)
}

// GenerateCertAuthorityCRL generates an empty CRL for a CA.
func (c *Client) GenerateCertAuthorityCRL(ctx context.Context, req *proto.CertAuthorityRequest) (*proto.CRL, error) {
	resp, err := c.grpc.GenerateCertAuthorityCRL(ctx, req, c.callOpts...)
	return resp, trail.FromGRPC(err)
}

// ListResources returns a paginated list of nodes that the user has access to.
// `nextKey` is used as `startKey` in another call to ListResources to retrieve
// the next page. If you want to list all resources pages, check the
// `GetResources` function.
// It will return a `trace.LimitExceeded` error if the page exceeds gRPC max
// message size.
func (c *Client) ListResources(ctx context.Context, req proto.ListResourcesRequest) (*types.ListResourcesResponse, error) {
	if err := req.CheckAndSetDefaults(); err != nil {
		return nil, trace.Wrap(err)
	}

	resp, err := c.grpc.ListResources(ctx, &req, c.callOpts...)
	if err != nil {
		return nil, trail.FromGRPC(err)
	}

	resources := make([]types.ResourceWithLabels, len(resp.GetResources()))
	for i, respResource := range resp.GetResources() {
		switch req.ResourceType {
		case types.KindDatabaseServer:
			resources[i] = respResource.GetDatabaseServer()
		case types.KindDatabaseService:
			resources[i] = respResource.GetDatabaseService()
		case types.KindAppServer:
			resources[i] = respResource.GetAppServer()
		case types.KindNode:
			resources[i] = respResource.GetNode()
		case types.KindKubeService:
			resources[i] = respResource.GetKubeService()
		case types.KindWindowsDesktop:
			resources[i] = respResource.GetWindowsDesktop()
		case types.KindWindowsDesktopService:
			resources[i] = respResource.GetWindowsDesktopService()
		case types.KindKubernetesCluster:
			resources[i] = respResource.GetKubeCluster()
		case types.KindKubeServer:
			resources[i] = respResource.GetKubernetesServer()
		default:
			return nil, trace.NotImplemented("resource type %s does not support pagination", req.ResourceType)
		}
	}

	return &types.ListResourcesResponse{
		Resources:  resources,
		NextKey:    resp.NextKey,
		TotalCount: int(resp.TotalCount),
	}, nil
}

// ListResourcesClient is an interface used by GetResourcesWithFilters to abstract over implementations of
// the ListResources method.
type ListResourcesClient interface {
	ListResources(ctx context.Context, req proto.ListResourcesRequest) (*types.ListResourcesResponse, error)
}

// GetResourcesWithFilters is a helper for getting a list of resources with optional filtering. In addition to
// iterating pages, it also correctly handles downsizing pages when LimitExceeded errors are encountered.
func GetResourcesWithFilters(ctx context.Context, clt ListResourcesClient, req proto.ListResourcesRequest) ([]types.ResourceWithLabels, error) {
	// Retrieve the complete list of resources in chunks.
	var (
		resources []types.ResourceWithLabels
		startKey  string
		chunkSize = int32(defaults.DefaultChunkSize)
	)

	for {
		resp, err := clt.ListResources(ctx, proto.ListResourcesRequest{
			Namespace:           req.Namespace,
			ResourceType:        req.ResourceType,
			StartKey:            startKey,
			Limit:               chunkSize,
			Labels:              req.Labels,
			SearchKeywords:      req.SearchKeywords,
			PredicateExpression: req.PredicateExpression,
			UseSearchAsRoles:    req.UseSearchAsRoles,
		})
		if err != nil {
			if trace.IsLimitExceeded(err) {
				// Cut chunkSize in half if gRPC max message size is exceeded.
				chunkSize = chunkSize / 2
				// This is an extremely unlikely scenario, but better to cover it anyways.
				if chunkSize == 0 {
					return nil, trace.Wrap(trail.FromGRPC(err), "resource is too large to retrieve")
				}

				continue
			}

			return nil, trail.FromGRPC(err)
		}

		startKey = resp.NextKey
		resources = append(resources, resp.Resources...)
		if startKey == "" || len(resp.Resources) == 0 {
			break
		}

	}

	return resources, nil
}

// GetKubernetesResourcesWithFilters is a helper for getting a list of kubernetes resources with optional filtering. In addition to
// iterating pages, it also correctly handles downsizing pages when LimitExceeded errors are encountered.
func GetKubernetesResourcesWithFilters(ctx context.Context, clt kubeproto.KubeServiceClient, req *kubeproto.ListKubernetesResourcesRequest) ([]types.ResourceWithLabels, error) {
	var (
		resources []types.ResourceWithLabels
		startKey  = req.StartKey
		// Retrieve the complete list of resources in chunks.
		chunkSize = req.Limit
	)

	// Set the chunk size to the default if it is not set.
	if chunkSize == 0 {
		chunkSize = int32(defaults.DefaultChunkSize)
	}

	for {
		// Reset startKey to the previous page's nextKey.
		req.StartKey = startKey
		// Set the chunk size based on the previous chunk size error.
		req.Limit = chunkSize

		resp, err := clt.ListKubernetesResources(
			ctx,
			req,
		)
		if err != nil {
			if trace.IsLimitExceeded(err) {
				// Cut chunkSize in half if gRPC max message size is exceeded.
				chunkSize = chunkSize / 2
				// This is an extremely unlikely scenario, but better to cover it anyways.
				if chunkSize == 0 {
					return nil, trace.Wrap(trail.FromGRPC(err), "resource is too large to retrieve")
				}
				continue
			}
			return nil, trail.FromGRPC(err)
		}

		startKey = resp.NextKey

		resources = append(resources, types.KubeResources(resp.Resources).AsResources()...)
		if startKey == "" || len(resp.Resources) == 0 {
			break
		}
	}
	return resources, nil
}

// CreateSessionTracker creates a tracker resource for an active session.
func (c *Client) CreateSessionTracker(ctx context.Context, st types.SessionTracker) (types.SessionTracker, error) {
	v1, ok := st.(*types.SessionTrackerV1)
	if !ok {
		return nil, trace.BadParameter("invalid type %T, expected *types.SessionTrackerV1", st)
	}

	req := &proto.CreateSessionTrackerRequest{SessionTracker: v1}
	tracker, err := c.grpc.CreateSessionTracker(ctx, req, c.callOpts...)
	if err != nil {
		return nil, trail.FromGRPC(err)
	}
	return tracker, nil
}

// GetSessionTracker returns the current state of a session tracker for an active session.
func (c *Client) GetSessionTracker(ctx context.Context, sessionID string) (types.SessionTracker, error) {
	req := &proto.GetSessionTrackerRequest{SessionID: sessionID}
	resp, err := c.grpc.GetSessionTracker(ctx, req, c.callOpts...)
	if err != nil {
		return nil, trail.FromGRPC(err)
	}
	return resp, nil
}

// GetActiveSessionTrackers returns a list of active session trackers.
func (c *Client) GetActiveSessionTrackers(ctx context.Context) ([]types.SessionTracker, error) {
	stream, err := c.grpc.GetActiveSessionTrackers(ctx, &emptypb.Empty{}, c.callOpts...)
	if err != nil {
		return nil, trail.FromGRPC(err)
	}

	var sessions []types.SessionTracker
	for {
		session, err := stream.Recv()
		if err != nil {
			if err == io.EOF {
				break
			}

			return nil, trace.Wrap(err)
		}

		sessions = append(sessions, session)
	}

	return sessions, nil
}

// GetActiveSessionTrackersWithFilter returns a list of active sessions filtered by a filter.
func (c *Client) GetActiveSessionTrackersWithFilter(ctx context.Context, filter *types.SessionTrackerFilter) ([]types.SessionTracker, error) {
	stream, err := c.grpc.GetActiveSessionTrackersWithFilter(ctx, filter, c.callOpts...)
	if err != nil {
		return nil, trail.FromGRPC(err)
	}

	var sessions []types.SessionTracker
	for {
		session, err := stream.Recv()
		if err != nil {
			if err == io.EOF {
				break
			}

			return nil, trace.Wrap(err)
		}

		sessions = append(sessions, session)
	}

	return sessions, nil
}

// RemoveSessionTracker removes a tracker resource for an active session.
func (c *Client) RemoveSessionTracker(ctx context.Context, sessionID string) error {
	_, err := c.grpc.RemoveSessionTracker(ctx, &proto.RemoveSessionTrackerRequest{SessionID: sessionID}, c.callOpts...)
	return trail.FromGRPC(err)
}

// UpdateSessionTracker updates a tracker resource for an active session.
func (c *Client) UpdateSessionTracker(ctx context.Context, req *proto.UpdateSessionTrackerRequest) error {
	_, err := c.grpc.UpdateSessionTracker(ctx, req, c.callOpts...)
	return trail.FromGRPC(err)
}

// MaintainSessionPresence establishes a channel used to continuously verify the presence for a session.
func (c *Client) MaintainSessionPresence(ctx context.Context) (proto.AuthService_MaintainSessionPresenceClient, error) {
	stream, err := c.grpc.MaintainSessionPresence(ctx, c.callOpts...)
	return stream, trail.FromGRPC(err)
}

// GetDomainName returns local auth domain of the current auth server
func (c *Client) GetDomainName(ctx context.Context) (string, error) {
	resp, err := c.grpc.GetDomainName(ctx, &emptypb.Empty{})
	if err != nil {
		return "", trail.FromGRPC(err)
	}
	return resp.DomainName, nil
}

// GetClusterCACert returns the PEM-encoded TLS certs for the local cluster. If
// the cluster has multiple TLS certs, they will all be concatenated.
func (c *Client) GetClusterCACert(ctx context.Context) (*proto.GetClusterCACertResponse, error) {
	resp, err := c.grpc.GetClusterCACert(ctx, &emptypb.Empty{})
	if err != nil {
		return nil, trail.FromGRPC(err)
	}
	return resp, nil
}

// GetConnectionDiagnostic reads a connection diagnostic
func (c *Client) GetConnectionDiagnostic(ctx context.Context, name string) (types.ConnectionDiagnostic, error) {
	req := &proto.GetConnectionDiagnosticRequest{
		Name: name,
	}
	res, err := c.grpc.GetConnectionDiagnostic(ctx, req, c.callOpts...)
	return res, trail.FromGRPC(err)
}

// CreateConnectionDiagnostic creates a new connection diagnostic.
func (c *Client) CreateConnectionDiagnostic(ctx context.Context, connectionDiagnostic types.ConnectionDiagnostic) error {
	connectionDiagnosticV1, ok := connectionDiagnostic.(*types.ConnectionDiagnosticV1)
	if !ok {
		return trace.BadParameter("invalid type %T", connectionDiagnostic)
	}
	_, err := c.grpc.CreateConnectionDiagnostic(ctx, connectionDiagnosticV1, c.callOpts...)
	return trail.FromGRPC(err)
}

// UpdateConnectionDiagnostic updates a connection diagnostic.
func (c *Client) UpdateConnectionDiagnostic(ctx context.Context, connectionDiagnostic types.ConnectionDiagnostic) error {
	connectionDiagnosticV1, ok := connectionDiagnostic.(*types.ConnectionDiagnosticV1)
	if !ok {
		return trace.BadParameter("invalid type %T", connectionDiagnostic)
	}
	_, err := c.grpc.UpdateConnectionDiagnostic(ctx, connectionDiagnosticV1, c.callOpts...)
	return trail.FromGRPC(err)
}

// AppendDiagnosticTrace adds a new trace for the given ConnectionDiagnostic.
func (c *Client) AppendDiagnosticTrace(ctx context.Context, name string, t *types.ConnectionDiagnosticTrace) (types.ConnectionDiagnostic, error) {
	req := &proto.AppendDiagnosticTraceRequest{
		Name:  name,
		Trace: t,
	}
	connectionDiagnostic, err := c.grpc.AppendDiagnosticTrace(ctx, req, c.callOpts...)
	if err != nil {
		return nil, trace.Wrap(err)
	}

	return connectionDiagnostic, nil
}

// GetClusterAlerts loads matching cluster alerts.
func (c *Client) GetClusterAlerts(ctx context.Context, query types.GetClusterAlertsRequest) ([]types.ClusterAlert, error) {
	rsp, err := c.grpc.GetClusterAlerts(ctx, &query, c.callOpts...)
	if err != nil {
		return nil, trail.FromGRPC(err)
	}
	return rsp.Alerts, nil
}

// UpsertClusterAlert creates a cluster alert.
func (c *Client) UpsertClusterAlert(ctx context.Context, alert types.ClusterAlert) error {
	_, err := c.grpc.UpsertClusterAlert(ctx, &proto.UpsertClusterAlertRequest{
		Alert: alert,
	}, c.callOpts...)
	return trail.FromGRPC(err)
}

func (c *Client) ChangePassword(ctx context.Context, req *proto.ChangePasswordRequest) error {
	_, err := c.grpc.ChangePassword(ctx, req, c.callOpts...)
	return trail.FromGRPC(err)
}

// SubmitUsageEvent submits an external usage event.
func (c *Client) SubmitUsageEvent(ctx context.Context, req *proto.SubmitUsageEventRequest) error {
	_, err := c.grpc.SubmitUsageEvent(ctx, req, c.callOpts...)

	return trail.FromGRPC(err)
}

// GetLicense returns the license used to start the teleport enterprise auth server
func (c *Client) GetLicense(ctx context.Context) (string, error) {
	resp, err := c.grpc.GetLicense(ctx, &proto.GetLicenseRequest{})
	if err != nil {
		return "", trail.FromGRPC(err)
	}
	return string(resp.License), nil
}

// ListReleases returns a list of teleport enterprise releases
func (c *Client) ListReleases(ctx context.Context, req *proto.ListReleasesRequest) ([]*types.Release, error) {
	resp, err := c.grpc.ListReleases(ctx, req)
	if err != nil {
		return nil, trail.FromGRPC(err)
	}

	return resp.Releases, nil
}

// CreateAlertAck marks a cluster alert as acknowledged.
func (c *Client) CreateAlertAck(ctx context.Context, ack types.AlertAcknowledgement) error {
	_, err := c.grpc.CreateAlertAck(ctx, &ack, c.callOpts...)
	return trail.FromGRPC(err)
}

// GetAlertAcks gets active alert acknowledgements.
func (c *Client) GetAlertAcks(ctx context.Context) ([]types.AlertAcknowledgement, error) {
	rsp, err := c.grpc.GetAlertAcks(ctx, &proto.GetAlertAcksRequest{}, c.callOpts...)
	if err != nil {
		return nil, trail.FromGRPC(err)
	}
	return rsp.Acks, nil
}

// ClearAlertAcks clears alert acknowledgments.
func (c *Client) ClearAlertAcks(ctx context.Context, req proto.ClearAlertAcksRequest) error {
	_, err := c.grpc.ClearAlertAcks(ctx, &req, c.callOpts...)
	return trail.FromGRPC(err)
}

// ListSAMLIdPServiceProviders returns a paginated list of SAML IdP service provider resources.
func (c *Client) ListSAMLIdPServiceProviders(ctx context.Context, pageSize int, nextKey string) ([]types.SAMLIdPServiceProvider, string, error) {
	resp, err := c.grpc.ListSAMLIdPServiceProviders(ctx, &proto.ListSAMLIdPServiceProvidersRequest{
		Limit:   int32(pageSize),
		NextKey: nextKey,
	}, c.callOpts...)
	if err != nil {
		return nil, "", trail.FromGRPC(err)
	}
	serviceProviders := make([]types.SAMLIdPServiceProvider, 0, len(resp.GetServiceProviders()))
	for _, sp := range resp.GetServiceProviders() {
		serviceProviders = append(serviceProviders, sp)
	}
	return serviceProviders, resp.GetNextKey(), nil
}

// GetSAMLIdPServiceProvider returns the specified SAML IdP service provider resources.
func (c *Client) GetSAMLIdPServiceProvider(ctx context.Context, name string) (types.SAMLIdPServiceProvider, error) {
	sp, err := c.grpc.GetSAMLIdPServiceProvider(ctx, &proto.GetSAMLIdPServiceProviderRequest{
		Name: name,
	}, c.callOpts...)
	if err != nil {
		return nil, trail.FromGRPC(err)
	}
	return sp, nil
}

// CreateSAMLIdPServiceProvider creates a new SAML IdP service provider resource.
func (c *Client) CreateSAMLIdPServiceProvider(ctx context.Context, sp types.SAMLIdPServiceProvider) error {
	spV1, ok := sp.(*types.SAMLIdPServiceProviderV1)
	if !ok {
		return trace.BadParameter("unsupported SAML IdP service provider type %T", sp)
	}

	_, err := c.grpc.CreateSAMLIdPServiceProvider(ctx, spV1, c.callOpts...)
	if err != nil {
		return trail.FromGRPC(err)
	}
	return nil
}

// UpdateSAMLIdPServiceProvider updates an existing SAML IdP service provider resource.
func (c *Client) UpdateSAMLIdPServiceProvider(ctx context.Context, sp types.SAMLIdPServiceProvider) error {
	spV1, ok := sp.(*types.SAMLIdPServiceProviderV1)
	if !ok {
		return trace.BadParameter("unsupported SAML IdP service provider type %T", sp)
	}

	_, err := c.grpc.UpdateSAMLIdPServiceProvider(ctx, spV1, c.callOpts...)
	if err != nil {
		return trail.FromGRPC(err)
	}
	return nil
}

// DeleteSAMLIdPServiceProvider removes the specified SAML IdP service provider resource.
func (c *Client) DeleteSAMLIdPServiceProvider(ctx context.Context, name string) error {
	_, err := c.grpc.DeleteSAMLIdPServiceProvider(ctx, &proto.DeleteSAMLIdPServiceProviderRequest{
		Name: name,
	}, c.callOpts...)
	if err != nil {
		return trail.FromGRPC(err)
	}
	return nil
}

// DeleteAllSAMLIdPServiceProviders removes all SAML IdP service providers.
func (c *Client) DeleteAllSAMLIdPServiceProviders(ctx context.Context) error {
	_, err := c.grpc.DeleteAllSAMLIdPServiceProviders(ctx, &emptypb.Empty{}, c.callOpts...)
	if err != nil {
		return trail.FromGRPC(err)
	}
	return nil
}

<<<<<<< HEAD
// PluginsClient returns an unadorned Plugins client, using the underlying
// Auth gRPC connection.
// Clients connecting to non-Enterprise clusters, or older Teleport versions,
// still get a plugins client when calling this method, but all RPCs will return
// "not implemented" errors (as per the default gRPC behavior).
func (c *Client) PluginsClient() pluginspb.PluginServiceClient {
	return pluginspb.NewPluginServiceClient(c.conn)
=======
// ListUserGroups returns a paginated list of SAML IdP service provider resources.
func (c *Client) ListUserGroups(ctx context.Context, pageSize int, nextKey string) ([]types.UserGroup, string, error) {
	resp, err := c.grpc.ListUserGroups(ctx, &proto.ListUserGroupsRequest{
		Limit:   int32(pageSize),
		NextKey: nextKey,
	}, c.callOpts...)
	if err != nil {
		return nil, "", trail.FromGRPC(err)
	}
	userGroups := make([]types.UserGroup, 0, len(resp.GetUserGroups()))
	for _, ug := range resp.GetUserGroups() {
		userGroups = append(userGroups, ug)
	}
	return userGroups, resp.GetNextKey(), nil
}

// GetUserGroup returns the specified SAML IdP service provider resources.
func (c *Client) GetUserGroup(ctx context.Context, name string) (types.UserGroup, error) {
	ug, err := c.grpc.GetUserGroup(ctx, &proto.GetUserGroupRequest{
		Name: name,
	}, c.callOpts...)
	if err != nil {
		return nil, trail.FromGRPC(err)
	}
	return ug, nil
}

// CreateUserGroup creates a new user group resource.
func (c *Client) CreateUserGroup(ctx context.Context, ug types.UserGroup) error {
	ugV1, ok := ug.(*types.UserGroupV1)
	if !ok {
		return trace.BadParameter("unsupported user group type %T", ug)
	}

	_, err := c.grpc.CreateUserGroup(ctx, ugV1, c.callOpts...)
	if err != nil {
		return trail.FromGRPC(err)
	}
	return nil
}

// UpdateUserGroup updates an existing user group resource.
func (c *Client) UpdateUserGroup(ctx context.Context, ug types.UserGroup) error {
	ugV1, ok := ug.(*types.UserGroupV1)
	if !ok {
		return trace.BadParameter("unsupported user group type %T", ug)
	}

	_, err := c.grpc.UpdateUserGroup(ctx, ugV1, c.callOpts...)
	if err != nil {
		return trail.FromGRPC(err)
	}
	return nil
}

// DeleteUserGroup removes the specified user group resource.
func (c *Client) DeleteUserGroup(ctx context.Context, name string) error {
	_, err := c.grpc.DeleteUserGroup(ctx, &proto.DeleteUserGroupRequest{
		Name: name,
	}, c.callOpts...)
	if err != nil {
		return trail.FromGRPC(err)
	}
	return nil
}

// DeleteAllUserGroups removes all user groups.
func (c *Client) DeleteAllUserGroups(ctx context.Context) error {
	_, err := c.grpc.DeleteAllUserGroups(ctx, &emptypb.Empty{}, c.callOpts...)
	if err != nil {
		return trail.FromGRPC(err)
	}
	return nil
>>>>>>> 2a2f4c9f
}<|MERGE_RESOLUTION|>--- conflicted
+++ resolved
@@ -3247,7 +3247,81 @@
 	return nil
 }
 
-<<<<<<< HEAD
+// ListUserGroups returns a paginated list of SAML IdP service provider resources.
+func (c *Client) ListUserGroups(ctx context.Context, pageSize int, nextKey string) ([]types.UserGroup, string, error) {
+	resp, err := c.grpc.ListUserGroups(ctx, &proto.ListUserGroupsRequest{
+		Limit:   int32(pageSize),
+		NextKey: nextKey,
+	}, c.callOpts...)
+	if err != nil {
+		return nil, "", trail.FromGRPC(err)
+	}
+	userGroups := make([]types.UserGroup, 0, len(resp.GetUserGroups()))
+	for _, ug := range resp.GetUserGroups() {
+		userGroups = append(userGroups, ug)
+	}
+	return userGroups, resp.GetNextKey(), nil
+}
+
+// GetUserGroup returns the specified SAML IdP service provider resources.
+func (c *Client) GetUserGroup(ctx context.Context, name string) (types.UserGroup, error) {
+	ug, err := c.grpc.GetUserGroup(ctx, &proto.GetUserGroupRequest{
+		Name: name,
+	}, c.callOpts...)
+	if err != nil {
+		return nil, trail.FromGRPC(err)
+	}
+	return ug, nil
+}
+
+// CreateUserGroup creates a new user group resource.
+func (c *Client) CreateUserGroup(ctx context.Context, ug types.UserGroup) error {
+	ugV1, ok := ug.(*types.UserGroupV1)
+	if !ok {
+		return trace.BadParameter("unsupported user group type %T", ug)
+	}
+
+	_, err := c.grpc.CreateUserGroup(ctx, ugV1, c.callOpts...)
+	if err != nil {
+		return trail.FromGRPC(err)
+	}
+	return nil
+}
+
+// UpdateUserGroup updates an existing user group resource.
+func (c *Client) UpdateUserGroup(ctx context.Context, ug types.UserGroup) error {
+	ugV1, ok := ug.(*types.UserGroupV1)
+	if !ok {
+		return trace.BadParameter("unsupported user group type %T", ug)
+	}
+
+	_, err := c.grpc.UpdateUserGroup(ctx, ugV1, c.callOpts...)
+	if err != nil {
+		return trail.FromGRPC(err)
+	}
+	return nil
+}
+
+// DeleteUserGroup removes the specified user group resource.
+func (c *Client) DeleteUserGroup(ctx context.Context, name string) error {
+	_, err := c.grpc.DeleteUserGroup(ctx, &proto.DeleteUserGroupRequest{
+		Name: name,
+	}, c.callOpts...)
+	if err != nil {
+		return trail.FromGRPC(err)
+	}
+	return nil
+}
+
+// DeleteAllUserGroups removes all user groups.
+func (c *Client) DeleteAllUserGroups(ctx context.Context) error {
+	_, err := c.grpc.DeleteAllUserGroups(ctx, &emptypb.Empty{}, c.callOpts...)
+	if err != nil {
+		return trail.FromGRPC(err)
+	}
+	return nil
+}
+
 // PluginsClient returns an unadorned Plugins client, using the underlying
 // Auth gRPC connection.
 // Clients connecting to non-Enterprise clusters, or older Teleport versions,
@@ -3255,79 +3329,4 @@
 // "not implemented" errors (as per the default gRPC behavior).
 func (c *Client) PluginsClient() pluginspb.PluginServiceClient {
 	return pluginspb.NewPluginServiceClient(c.conn)
-=======
-// ListUserGroups returns a paginated list of SAML IdP service provider resources.
-func (c *Client) ListUserGroups(ctx context.Context, pageSize int, nextKey string) ([]types.UserGroup, string, error) {
-	resp, err := c.grpc.ListUserGroups(ctx, &proto.ListUserGroupsRequest{
-		Limit:   int32(pageSize),
-		NextKey: nextKey,
-	}, c.callOpts...)
-	if err != nil {
-		return nil, "", trail.FromGRPC(err)
-	}
-	userGroups := make([]types.UserGroup, 0, len(resp.GetUserGroups()))
-	for _, ug := range resp.GetUserGroups() {
-		userGroups = append(userGroups, ug)
-	}
-	return userGroups, resp.GetNextKey(), nil
-}
-
-// GetUserGroup returns the specified SAML IdP service provider resources.
-func (c *Client) GetUserGroup(ctx context.Context, name string) (types.UserGroup, error) {
-	ug, err := c.grpc.GetUserGroup(ctx, &proto.GetUserGroupRequest{
-		Name: name,
-	}, c.callOpts...)
-	if err != nil {
-		return nil, trail.FromGRPC(err)
-	}
-	return ug, nil
-}
-
-// CreateUserGroup creates a new user group resource.
-func (c *Client) CreateUserGroup(ctx context.Context, ug types.UserGroup) error {
-	ugV1, ok := ug.(*types.UserGroupV1)
-	if !ok {
-		return trace.BadParameter("unsupported user group type %T", ug)
-	}
-
-	_, err := c.grpc.CreateUserGroup(ctx, ugV1, c.callOpts...)
-	if err != nil {
-		return trail.FromGRPC(err)
-	}
-	return nil
-}
-
-// UpdateUserGroup updates an existing user group resource.
-func (c *Client) UpdateUserGroup(ctx context.Context, ug types.UserGroup) error {
-	ugV1, ok := ug.(*types.UserGroupV1)
-	if !ok {
-		return trace.BadParameter("unsupported user group type %T", ug)
-	}
-
-	_, err := c.grpc.UpdateUserGroup(ctx, ugV1, c.callOpts...)
-	if err != nil {
-		return trail.FromGRPC(err)
-	}
-	return nil
-}
-
-// DeleteUserGroup removes the specified user group resource.
-func (c *Client) DeleteUserGroup(ctx context.Context, name string) error {
-	_, err := c.grpc.DeleteUserGroup(ctx, &proto.DeleteUserGroupRequest{
-		Name: name,
-	}, c.callOpts...)
-	if err != nil {
-		return trail.FromGRPC(err)
-	}
-	return nil
-}
-
-// DeleteAllUserGroups removes all user groups.
-func (c *Client) DeleteAllUserGroups(ctx context.Context) error {
-	_, err := c.grpc.DeleteAllUserGroups(ctx, &emptypb.Empty{}, c.callOpts...)
-	if err != nil {
-		return trail.FromGRPC(err)
-	}
-	return nil
->>>>>>> 2a2f4c9f
 }