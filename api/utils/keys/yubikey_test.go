//go:build piv

/*
Copyright 2022 Gravitational, Inc.
Licensed under the Apache License, Version 2.0 (the "License");
you may not use this file except in compliance with the License.
You may obtain a copy of the License at
    http://www.apache.org/licenses/LICENSE-2.0
Unless required by applicable law or agreed to in writing, software
distributed under the License is distributed on an "AS IS" BASIS,
WITHOUT WARRANTIES OR CONDITIONS OF ANY KIND, either express or implied.
See the License for the specific language governing permissions and
limitations under the License.
*/

package keys

import (
	"context"
<<<<<<< HEAD
	"crypto/rand"
	"crypto/rsa"
	"crypto/x509"
=======
	"fmt"
>>>>>>> 7472be07
	"os"
	"testing"

	"github.com/go-piv/piv-go/piv"
	"github.com/gravitational/trace"
	"github.com/stretchr/testify/require"

	"github.com/gravitational/teleport/lib/utils/prompt"
)

// TestGetYubiKeyPrivateKey_Interactive tests generation and retrieval of YubiKey private keys.
func TestGetYubiKeyPrivateKey_Interactive(t *testing.T) {
	// This test expects a yubiKey to be connected with default PIV
	// settings and will overwrite any PIV data on the yubiKey.
	if os.Getenv("TELEPORT_TEST_YUBIKEY_PIV") == "" {
		t.Skipf("Skipping TestGenerateYubiKeyPrivateKey because TELEPORT_TEST_YUBIKEY_PIV is not set")
	}

	if !testing.Verbose() {
		t.Fatal("This test is interactive and must be called with the -v verbose flag to see touch prompts.")
	}
	fmt.Println("This test is interactive, tap your YubiKey when prompted.")

	ctx := context.Background()
	resetYubikey(ctx, t)

	for _, policy := range []PrivateKeyPolicy{
		PrivateKeyPolicyHardwareKey,
		PrivateKeyPolicyHardwareKeyTouch,
	} {
		t.Run(fmt.Sprintf("policy:%q", policy), func(t *testing.T) {
			t.Cleanup(func() { resetYubikey(ctx, t) })

<<<<<<< HEAD
	// Test creating a self signed certificate with the key.
	digest := []byte{100}
	_, err = priv.Sign(rand.Reader, digest, nil)
	require.NoError(t, err)

	// Another call to GetOrGenerateYubiKeyPrivateKey should retrieve the previously generated key.
	retrievePriv, err := GetOrGenerateYubiKeyPrivateKey(false)
	require.NoError(t, err)
	require.Equal(t, priv.Public(), retrievePriv.Public())

	// parsing the key's private key PEM should produce the same key as well.
	retrievePriv, err = ParsePrivateKey(priv.PrivateKeyPEM())
	require.NoError(t, err)
	require.Equal(t, priv.Public(), retrievePriv.Public())
}

func TestOverwritePrompt(t *testing.T) {
	// This test expects a yubiKey to be connected with default PIV
	// settings and will overwrite any PIV data on the yubiKey.
	if os.Getenv("TELEPORT_TEST_YUBIKEY_PIV") == "" {
		t.Skipf("Skipping TestGenerateYubiKeyPrivateKey because TELEPORT_TEST_YUBIKEY_PIV is not set")
	}

	ctx := context.Background()
	resetYubikey(ctx, t)

	oldStdin := prompt.Stdin()
	t.Cleanup(func() { prompt.SetStdin(oldStdin) })

	testOverwritePrompt := func(t *testing.T) {
		// Fail to overwrite slot when user denies
		prompt.SetStdin(prompt.NewFakeReader().AddString("n"))
		_, err := GetOrGenerateYubiKeyPrivateKey(true)
		require.True(t, trace.IsCompareFailed(err), "Expected compare failed error but got %v", err)

		// Successfully overwrite slot when user accepts
		prompt.SetStdin(prompt.NewFakeReader().AddString("y"))
		_, err = GetOrGenerateYubiKeyPrivateKey(true)
		require.NoError(t, err)
	}

	t.Run("invalid metadata cert", func(t *testing.T) {
		// Set a non-teleport certificate in the slot.
		y, err := findYubiKey(0)
		require.NoError(t, err)
		yk, err := y.open()
		require.NoError(t, err)

		priv, err := rsa.GenerateKey(rand.Reader, 512)
		require.NoError(t, err)
		cert, err := metadataCertificateTemplate()
		require.NoError(t, err)
		cert.Subject.Organization = []string{"not-teleport"}
		cert.PublicKey = priv.Public()
		cert.Raw, err = x509.CreateCertificate(rand.Reader, cert, cert, priv.Public(), priv)
		require.NoError(t, err)

		slot, err := getDefaultKeySlot(PrivateKeyPolicyHardwareKeyTouch)
		require.NoError(t, yk.SetCertificate(piv.DefaultManagementKey, slot, cert))
		require.NoError(t, yk.Close())

		testOverwritePrompt(t)
	})

	t.Run("invalid key policies", func(t *testing.T) {
		// Generate a key that does not require touch in the slot that Teleport expects to require touch.
		y, err := findYubiKey(0)
		require.NoError(t, err)
		touchRequiredSlot, err := getDefaultKeySlot(PrivateKeyPolicyHardwareKeyTouch)
		require.NoError(t, err)
		err = y.generatePrivateKey(touchRequiredSlot, PrivateKeyPolicyHardwareKey)
		require.NoError(t, err)

		testOverwritePrompt(t)
	})
=======
			// GetYubiKeyPrivateKey should generate a new YubiKeyPrivateKey.
			priv, err := GetOrGenerateYubiKeyPrivateKey(policy == PrivateKeyPolicyHardwareKeyTouch)
			require.NoError(t, err)

			// test HardwareSigner methods
			getPolicy := GetPrivateKeyPolicy(priv)
			require.Equal(t, policy, getPolicy)

			att, err := GetAttestationStatement(priv)
			require.NoError(t, err)
			require.NotNil(t, att)

			// Test Sign.
			_, err = selfSignedTeleportClientCertificate(priv, priv.Public())
			require.NoError(t, err)

			// Another call to GetYubiKeyPrivateKey should retrieve the previously generated key.
			retrievePriv, err := GetOrGenerateYubiKeyPrivateKey(policy == PrivateKeyPolicyHardwareKeyTouch)
			require.NoError(t, err)
			require.Equal(t, priv.Public(), retrievePriv.Public())

			// parsing the key's private key PEM should produce the same key as well.
			retrievePriv, err = ParsePrivateKey(priv.PrivateKeyPEM())
			require.NoError(t, err)
			require.Equal(t, priv.Public(), retrievePriv.Public())
		})
	}
>>>>>>> 7472be07
}

// resetYubikey connects to the first yubiKey and resets it to defaults.
func resetYubikey(ctx context.Context, t *testing.T) {
	t.Helper()
	y, err := findYubiKey(0)
	require.NoError(t, err)
	yk, err := y.open()
	require.NoError(t, err)
	require.NoError(t, yk.Reset())
	require.NoError(t, yk.Close())
}<|MERGE_RESOLUTION|>--- conflicted
+++ resolved
@@ -17,13 +17,10 @@
 
 import (
 	"context"
-<<<<<<< HEAD
 	"crypto/rand"
 	"crypto/rsa"
 	"crypto/x509"
-=======
 	"fmt"
->>>>>>> 7472be07
 	"os"
 	"testing"
 
@@ -57,21 +54,34 @@
 		t.Run(fmt.Sprintf("policy:%q", policy), func(t *testing.T) {
 			t.Cleanup(func() { resetYubikey(ctx, t) })
 
-<<<<<<< HEAD
-	// Test creating a self signed certificate with the key.
-	digest := []byte{100}
-	_, err = priv.Sign(rand.Reader, digest, nil)
-	require.NoError(t, err)
+			// GetYubiKeyPrivateKey should generate a new YubiKeyPrivateKey.
+			priv, err := GetOrGenerateYubiKeyPrivateKey(policy == PrivateKeyPolicyHardwareKeyTouch)
+			require.NoError(t, err)
 
-	// Another call to GetOrGenerateYubiKeyPrivateKey should retrieve the previously generated key.
-	retrievePriv, err := GetOrGenerateYubiKeyPrivateKey(false)
-	require.NoError(t, err)
-	require.Equal(t, priv.Public(), retrievePriv.Public())
+			// test HardwareSigner methods
+			getPolicy := GetPrivateKeyPolicy(priv)
+			require.Equal(t, policy, getPolicy)
 
-	// parsing the key's private key PEM should produce the same key as well.
-	retrievePriv, err = ParsePrivateKey(priv.PrivateKeyPEM())
-	require.NoError(t, err)
-	require.Equal(t, priv.Public(), retrievePriv.Public())
+			att, err := GetAttestationStatement(priv)
+			require.NoError(t, err)
+			require.NotNil(t, att)
+
+			// Test Sign.
+			digest := []byte{100}
+			_, err = priv.Sign(rand.Reader, digest, nil)
+			require.NoError(t, err)
+
+			// Another call to GetYubiKeyPrivateKey should retrieve the previously generated key.
+			retrievePriv, err := GetOrGenerateYubiKeyPrivateKey(policy == PrivateKeyPolicyHardwareKeyTouch)
+			require.NoError(t, err)
+			require.Equal(t, priv.Public(), retrievePriv.Public())
+
+			// parsing the key's private key PEM should produce the same key as well.
+			retrievePriv, err = ParsePrivateKey(priv.PrivateKeyPEM())
+			require.NoError(t, err)
+			require.Equal(t, priv.Public(), retrievePriv.Public())
+		})
+	}
 }
 
 func TestOverwritePrompt(t *testing.T) {
@@ -100,6 +110,8 @@
 	}
 
 	t.Run("invalid metadata cert", func(t *testing.T) {
+		t.Cleanup(func() { resetYubikey(ctx, t) })
+
 		// Set a non-teleport certificate in the slot.
 		y, err := findYubiKey(0)
 		require.NoError(t, err)
@@ -123,6 +135,8 @@
 	})
 
 	t.Run("invalid key policies", func(t *testing.T) {
+		t.Cleanup(func() { resetYubikey(ctx, t) })
+
 		// Generate a key that does not require touch in the slot that Teleport expects to require touch.
 		y, err := findYubiKey(0)
 		require.NoError(t, err)
@@ -133,35 +147,6 @@
 
 		testOverwritePrompt(t)
 	})
-=======
-			// GetYubiKeyPrivateKey should generate a new YubiKeyPrivateKey.
-			priv, err := GetOrGenerateYubiKeyPrivateKey(policy == PrivateKeyPolicyHardwareKeyTouch)
-			require.NoError(t, err)
-
-			// test HardwareSigner methods
-			getPolicy := GetPrivateKeyPolicy(priv)
-			require.Equal(t, policy, getPolicy)
-
-			att, err := GetAttestationStatement(priv)
-			require.NoError(t, err)
-			require.NotNil(t, att)
-
-			// Test Sign.
-			_, err = selfSignedTeleportClientCertificate(priv, priv.Public())
-			require.NoError(t, err)
-
-			// Another call to GetYubiKeyPrivateKey should retrieve the previously generated key.
-			retrievePriv, err := GetOrGenerateYubiKeyPrivateKey(policy == PrivateKeyPolicyHardwareKeyTouch)
-			require.NoError(t, err)
-			require.Equal(t, priv.Public(), retrievePriv.Public())
-
-			// parsing the key's private key PEM should produce the same key as well.
-			retrievePriv, err = ParsePrivateKey(priv.PrivateKeyPEM())
-			require.NoError(t, err)
-			require.Equal(t, priv.Public(), retrievePriv.Public())
-		})
-	}
->>>>>>> 7472be07
 }
 
 // resetYubikey connects to the first yubiKey and resets it to defaults.
