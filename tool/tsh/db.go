--- conflicted
+++ resolved
@@ -670,14 +670,10 @@
 
 	// For SQL Server and Cassandra connections, local proxy must be configured with the
 	// client certificate that will be used to route connections.
-<<<<<<< HEAD
 	switch arg.routeToDatabase.Protocol {
 	case defaults.ProtocolSQLServer, defaults.ProtocolCassandra:
 		opts.certFile = arg.profile.DatabaseCertPathForCluster("", arg.routeToDatabase.ServiceName)
-=======
-	if arg.routeToDatabase.Protocol == defaults.ProtocolSQLServer {
 		opts.certFile = arg.profile.DatabaseCertPathForCluster(arg.teleportClient.SiteName, arg.routeToDatabase.ServiceName)
->>>>>>> 245e67ad
 		opts.keyFile = arg.profile.KeyPath()
 	}
 
@@ -1034,17 +1030,6 @@
 	return fmt.Sprintf("tsh db config --cluster=%v --format=cmd %v", clusterFlag, db.ServiceName)
 }
 
-<<<<<<< HEAD
-// isLocalProxyRequiredForDatabase returns true if local proxy has to be used
-// for connecting to the provided database. Currently return true if:
-//   - TLS routing is enabled.
-//   - A SQL Server connection always requires a local proxy.
-//   - A Cassandra connection always requires a local proxy.
-func isLocalProxyRequiredForDatabase(tc *client.TeleportClient, db *tlsca.RouteToDatabase) bool {
-	return tc.TLSRoutingEnabled ||
-		db.Protocol == defaults.ProtocolSQLServer ||
-		db.Protocol == defaults.ProtocolCassandra
-=======
 // shouldUseLocalProxyForDatabase returns true if the ALPN local proxy should
 // be used for connecting to the provided database.
 func shouldUseLocalProxyForDatabase(tc *client.TeleportClient, db *tlsca.RouteToDatabase) bool {
@@ -1056,12 +1041,12 @@
 func isLocalProxyAlwaysRequired(protocol string) bool {
 	switch protocol {
 	case defaults.ProtocolSQLServer,
-		defaults.ProtocolSnowflake:
+		defaults.ProtocolSnowflake,
+		defaults.ProtocolCassandra:
 		return true
 	default:
 		return false
 	}
->>>>>>> 245e67ad
 }
 
 const (
